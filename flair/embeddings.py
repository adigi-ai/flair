import os
import re
import logging
from abc import abstractmethod
from pathlib import Path
from typing import List, Union, Dict

import gensim
import numpy as np
import torch
from bpemb import BPEmb
from deprecated import deprecated

from pytorch_pretrained_bert import BertTokenizer, BertModel, TransfoXLTokenizer, TransfoXLModel

from pytorch_pretrained_bert.modeling import \
    PRETRAINED_MODEL_ARCHIVE_MAP as BERT_PRETRAINED_MODEL_ARCHIVE_MAP

from pytorch_pretrained_bert.modeling_transfo_xl import \
            PRETRAINED_MODEL_ARCHIVE_MAP as TRANSFORMER_XL_PRETRAINED_MODEL_ARCHIVE_MAP

import flair
from .nn import LockedDropout, WordDropout
from .data import Dictionary, Token, Sentence
from .file_utils import cached_path

log = logging.getLogger('flair')


class Embeddings(torch.nn.Module):
    """Abstract base class for all embeddings. Every new type of embedding must implement these methods."""

    @property
    @abstractmethod
    def embedding_length(self) -> int:
        """Returns the length of the embedding vector."""
        pass

    @property
    @abstractmethod
    def embedding_type(self) -> str:
        pass

    def embed(self, sentences: Union[Sentence, List[Sentence]]) -> List[Sentence]:
        """Add embeddings to all words in a list of sentences. If embeddings are already added, updates only if embeddings
        are non-static."""

        # if only one sentence is passed, convert to list of sentence
        if type(sentences) is Sentence:
            sentences = [sentences]

        everything_embedded: bool = True

        if self.embedding_type == 'word-level':
            for sentence in sentences:
                for token in sentence.tokens:
                    if self.name not in token._embeddings.keys(): everything_embedded = False
        else:
            for sentence in sentences:
                if self.name not in sentence._embeddings.keys(): everything_embedded = False

        if not everything_embedded or not self.static_embeddings:
            self._add_embeddings_internal(sentences)

        return sentences

    @abstractmethod
    def _add_embeddings_internal(self, sentences: List[Sentence]) -> List[Sentence]:
        """Private method for adding embeddings to all words in a list of sentences."""
        pass


class TokenEmbeddings(Embeddings):
    """Abstract base class for all token-level embeddings. Ever new type of word embedding must implement these methods."""

    @property
    @abstractmethod
    def embedding_length(self) -> int:
        """Returns the length of the embedding vector."""
        pass

    @property
    def embedding_type(self) -> str:
        return 'word-level'


class DocumentEmbeddings(Embeddings):
    """Abstract base class for all document-level embeddings. Ever new type of document embedding must implement these methods."""

    @property
    @abstractmethod
    def embedding_length(self) -> int:
        """Returns the length of the embedding vector."""
        pass

    @property
    def embedding_type(self) -> str:
        return 'sentence-level'


class StackedEmbeddings(TokenEmbeddings):
    """A stack of embeddings, used if you need to combine several different embedding types."""

    def __init__(self, embeddings: List[TokenEmbeddings], detach: bool = True):
        """The constructor takes a list of embeddings to be combined."""
        super().__init__()

        self.embeddings = embeddings

        # IMPORTANT: add embeddings as torch modules
        for i, embedding in enumerate(embeddings):
            self.add_module('list_embedding_{}'.format(i), embedding)

        self.detach: bool = detach
        self.name: str = 'Stack'
        self.static_embeddings: bool = True

        self.__embedding_type: str = embeddings[0].embedding_type

        self.__embedding_length: int = 0
        for embedding in embeddings:
            self.__embedding_length += embedding.embedding_length

    def embed(self, sentences: Union[Sentence, List[Sentence]], static_embeddings: bool = True):
        # if only one sentence is passed, convert to list of sentence
        if type(sentences) is Sentence:
            sentences = [sentences]

        for embedding in self.embeddings:
            embedding.embed(sentences)

    @property
    def embedding_type(self) -> str:
        return self.__embedding_type

    @property
    def embedding_length(self) -> int:
        return self.__embedding_length

    def _add_embeddings_internal(self, sentences: List[Sentence]) -> List[Sentence]:

        for embedding in self.embeddings:
            embedding._add_embeddings_internal(sentences)

        return sentences

    def __str__(self):
        return f'StackedEmbeddings [{",".join([str(e) for e in self.embeddings])}]'


class WordEmbeddings(TokenEmbeddings):
    """Standard static word embeddings, such as GloVe or FastText."""

    def __init__(self, embeddings: str, field: str = None):
        """
        Initializes classic word embeddings. Constructor downloads required files if not there.
        :param embeddings: one of: 'glove', 'extvec', 'crawl' or two-letter language code.
        If you want to use a custom embedding file, just pass the path to the embeddings as embeddings variable.
        """

        old_base_path = 'https://s3.eu-central-1.amazonaws.com/alan-nlp/resources/embeddings/'
        base_path = 'https://s3.eu-central-1.amazonaws.com/alan-nlp/resources/embeddings-v0.3/'
        embeddings_path_v4 = 'https://s3.eu-central-1.amazonaws.com/alan-nlp/resources/embeddings-v0.4/'
        embeddings_path_v4_1 = 'https://s3.eu-central-1.amazonaws.com/alan-nlp/resources/embeddings-v0.4.1/'

        cache_dir = Path('embeddings')

        # GLOVE embeddings
        if embeddings.lower() == 'glove' or embeddings.lower() == 'en-glove':
            cached_path(f'{old_base_path}glove.gensim.vectors.npy', cache_dir=cache_dir)
            embeddings = cached_path(f'{old_base_path}glove.gensim', cache_dir=cache_dir)

        # TURIAN embeddings
        elif embeddings.lower() == 'turian' or embeddings.lower() == 'en-turian':
            cached_path(f'{embeddings_path_v4_1}turian.vectors.npy', cache_dir=cache_dir)
            embeddings = cached_path(f'{embeddings_path_v4_1}turian', cache_dir=cache_dir)

        # KOMNIOS embeddings
        elif embeddings.lower() == 'extvec' or embeddings.lower() == 'en-extvec':
            cached_path(f'{old_base_path}extvec.gensim.vectors.npy', cache_dir=cache_dir)
            embeddings = cached_path(f'{old_base_path}extvec.gensim', cache_dir=cache_dir)

        # FT-CRAWL embeddings
        elif embeddings.lower() == 'crawl' or embeddings.lower() == 'en-crawl':
            cached_path(f'{base_path}en-fasttext-crawl-300d-1M.vectors.npy', cache_dir=cache_dir)
            embeddings = cached_path(f'{base_path}en-fasttext-crawl-300d-1M', cache_dir=cache_dir)

        # FT-CRAWL embeddings
        elif embeddings.lower() == 'news' or embeddings.lower() == 'en-news' or embeddings.lower() == 'en':
            cached_path(f'{base_path}en-fasttext-news-300d-1M.vectors.npy', cache_dir=cache_dir)
            embeddings = cached_path(f'{base_path}en-fasttext-news-300d-1M', cache_dir=cache_dir)

        # twitter embeddings
        elif embeddings.lower() == 'twitter' or embeddings.lower() == 'en-twitter':
            cached_path(f'{old_base_path}twitter.gensim.vectors.npy', cache_dir=cache_dir)
            embeddings = cached_path(f'{old_base_path}twitter.gensim', cache_dir=cache_dir)

        # two-letter language code wiki embeddings
        elif len(embeddings.lower()) == 2:
            cached_path(f'{embeddings_path_v4}{embeddings}-wiki-fasttext-300d-1M.vectors.npy', cache_dir=cache_dir)
            embeddings = cached_path(f'{embeddings_path_v4}{embeddings}-wiki-fasttext-300d-1M', cache_dir=cache_dir)

        # two-letter language code wiki embeddings
        elif len(embeddings.lower()) == 7 and embeddings.endswith('-wiki'):
            cached_path(f'{embeddings_path_v4}{embeddings[:2]}-wiki-fasttext-300d-1M.vectors.npy', cache_dir=cache_dir)
            embeddings = cached_path(f'{embeddings_path_v4}{embeddings[:2]}-wiki-fasttext-300d-1M', cache_dir=cache_dir)

        # two-letter language code crawl embeddings
        elif len(embeddings.lower()) == 8 and embeddings.endswith('-crawl'):
            cached_path(f'{embeddings_path_v4}{embeddings[:2]}-crawl-fasttext-300d-1M.vectors.npy', cache_dir=cache_dir)
            embeddings = cached_path(f'{embeddings_path_v4}{embeddings[:2]}-crawl-fasttext-300d-1M',
                                     cache_dir=cache_dir)

        elif not Path(embeddings).exists():
            raise ValueError(f'The given embeddings "{embeddings}" is not available or is not a valid path.')

        self.name: str = str(embeddings)
        self.static_embeddings = True

        self.precomputed_word_embeddings = gensim.models.KeyedVectors.load(str(embeddings))

        self.field = field

        self.__embedding_length: int = self.precomputed_word_embeddings.vector_size
        super().__init__()

    @property
    def embedding_length(self) -> int:
        return self.__embedding_length

    def _add_embeddings_internal(self, sentences: List[Sentence]) -> List[Sentence]:

        for i, sentence in enumerate(sentences):

            for token, token_idx in zip(sentence.tokens, range(len(sentence.tokens))):
                token: Token = token

                if 'field' not in self.__dict__ or self.field is None:
                    word = token.text
                else:
                    word = token.get_tag(self.field).value

                if word in self.precomputed_word_embeddings:
                    word_embedding = self.precomputed_word_embeddings[word]
                elif word.lower() in self.precomputed_word_embeddings:
                    word_embedding = self.precomputed_word_embeddings[word.lower()]
                elif re.sub(r'\d', '#', word.lower()) in self.precomputed_word_embeddings:
                    word_embedding = self.precomputed_word_embeddings[re.sub(r'\d', '#', word.lower())]
                elif re.sub(r'\d', '0', word.lower()) in self.precomputed_word_embeddings:
                    word_embedding = self.precomputed_word_embeddings[re.sub(r'\d', '0', word.lower())]
                else:
                    word_embedding = np.zeros(self.embedding_length, dtype='float')

                word_embedding = torch.FloatTensor(word_embedding)

                token.set_embedding(self.name, word_embedding)

        return sentences

    def __str__(self):
        return self.name


class BPEmbSerializable(BPEmb):

    def __getstate__(self):
        state = self.__dict__.copy()
        # save the sentence piece model as binary file (not as path which may change)
        state['spm_model_binary'] = open(self.model_file, mode='rb').read()
        state['spm'] = None
        return state

    def __setstate__(self, state):
        from bpemb.util import sentencepiece_load
        model_file = self.model_tpl.format(lang=state['lang'], vs=state['vs'])
        self.__dict__ = state

        # write out the binary sentence piece model into the expected directory
        self.cache_dir: Path = Path(flair.file_utils.CACHE_ROOT) / 'embeddings'
        if 'spm_model_binary' in self.__dict__:
            # if the model was saved as binary and it is not found on disk, write to appropriate path
            if not os.path.exists(self.cache_dir / state['lang']):
                os.makedirs(self.cache_dir / state['lang'])
            self.model_file = self.cache_dir / model_file
            with open(self.model_file, 'wb') as out:
                out.write(self.__dict__['spm_model_binary'])
        else:
            # otherwise, use normal process and potentially trigger another download
            self.model_file = self._load_file(model_file)

        # once the modes if there, load it with sentence piece
        state['spm'] = sentencepiece_load(self.model_file)


class BytePairEmbeddings(TokenEmbeddings):

    def __init__(self, language: str, dim: int = 50, syllables: int = 100000,
                 cache_dir=Path(flair.file_utils.CACHE_ROOT) / 'embeddings'):
        """
        Initializes BP embeddings. Constructor downloads required files if not there.
        """

        self.name: str = f'bpe-{language}-{syllables}-{dim}'
        self.static_embeddings = True
        self.embedder = BPEmbSerializable(lang=language, vs=syllables, dim=dim, cache_dir=cache_dir)

        self.__embedding_length: int = self.embedder.emb.vector_size * 2
        super().__init__()

    @property
    def embedding_length(self) -> int:
        return self.__embedding_length

    def _add_embeddings_internal(self, sentences: List[Sentence]) -> List[Sentence]:

        for i, sentence in enumerate(sentences):

            for token, token_idx in zip(sentence.tokens, range(len(sentence.tokens))):
                token: Token = token

                if 'field' not in self.__dict__ or self.field is None:
                    word = token.text
                else:
                    word = token.get_tag(self.field).value

                if word.strip() == '':
                    # empty words get no embedding
                    token.set_embedding(self.name, torch.zeros(self.embedding_length, dtype=torch.float))
                else:
                    # all other words get embedded
                    embeddings = self.embedder.embed(word.lower())
                    embedding = np.concatenate((embeddings[0], embeddings[len(embeddings) - 1]))
                    token.set_embedding(self.name, torch.tensor(embedding, dtype=torch.float))

        return sentences

    def __str__(self):
        return self.name


class ELMoEmbeddings(TokenEmbeddings):
    """Contextual word embeddings using word-level LM, as proposed in Peters et al., 2018."""

    def __init__(self, model: str = 'original'):
        super().__init__()

        try:
            import allennlp.commands.elmo
        except:
            log.warning('-' * 100)
            log.warning('ATTENTION! The library "allennlp" is not installed!')
            log.warning('To use ELMoEmbeddings, please first install with "pip install allennlp"')
            log.warning('-' * 100)
            pass

        self.name = 'elmo-' + model
        self.static_embeddings = True

        # the default model for ELMo is the 'original' model, which is very large
        options_file = allennlp.commands.elmo.DEFAULT_OPTIONS_FILE
        weight_file = allennlp.commands.elmo.DEFAULT_WEIGHT_FILE
        # alternatively, a small, medium or portuguese model can be selected by passing the appropriate mode name
        if model == 'small':
            options_file = 'https://s3-us-west-2.amazonaws.com/allennlp/models/elmo/2x1024_128_2048cnn_1xhighway/elmo_2x1024_128_2048cnn_1xhighway_options.json'
            weight_file = 'https://s3-us-west-2.amazonaws.com/allennlp/models/elmo/2x1024_128_2048cnn_1xhighway/elmo_2x1024_128_2048cnn_1xhighway_weights.hdf5'
        if model == 'medium':
            options_file = 'https://s3-us-west-2.amazonaws.com/allennlp/models/elmo/2x2048_256_2048cnn_1xhighway/elmo_2x2048_256_2048cnn_1xhighway_options.json'
            weight_file = 'https://s3-us-west-2.amazonaws.com/allennlp/models/elmo/2x2048_256_2048cnn_1xhighway/elmo_2x2048_256_2048cnn_1xhighway_weights.hdf5'
        if model == 'pt' or model == 'portuguese':
            options_file = 'https://s3-us-west-2.amazonaws.com/allennlp/models/elmo/contributed/pt/elmo_pt_options.json'
            weight_file = 'https://s3-us-west-2.amazonaws.com/allennlp/models/elmo/contributed/pt/elmo_pt_weights.hdf5'
        if model == 'pubmed':
            options_file = 'https://s3-us-west-2.amazonaws.com/allennlp/models/elmo/contributed/pubmed/elmo_2x4096_512_2048cnn_2xhighway_options.json'
            weight_file = 'https://s3-us-west-2.amazonaws.com/allennlp/models/elmo/contributed/pubmed/elmo_2x4096_512_2048cnn_2xhighway_weights_PubMed_only.hdf5'

        # put on Cuda if available
        from flair import device
        cuda_device = 0 if str(device) != 'cpu' else -1
        self.ee = allennlp.commands.elmo.ElmoEmbedder(options_file=options_file,
                                                      weight_file=weight_file,
                                                      cuda_device=cuda_device)

        # embed a dummy sentence to determine embedding_length
        dummy_sentence: Sentence = Sentence()
        dummy_sentence.add_token(Token('hello'))
        embedded_dummy = self.embed(dummy_sentence)
        self.__embedding_length: int = len(embedded_dummy[0].get_token(1).get_embedding())

    @property
    def embedding_length(self) -> int:
        return self.__embedding_length

    def _add_embeddings_internal(self, sentences: List[Sentence]) -> List[Sentence]:

        sentence_words: List[List[str]] = []
        for sentence in sentences:
            sentence_words.append([token.text for token in sentence])

        embeddings = self.ee.embed_batch(sentence_words)

        for i, sentence in enumerate(sentences):

            sentence_embeddings = embeddings[i]

            for token, token_idx in zip(sentence.tokens, range(len(sentence.tokens))):
                token: Token = token

                word_embedding = torch.cat([
                    torch.FloatTensor(sentence_embeddings[0, token_idx, :]),
                    torch.FloatTensor(sentence_embeddings[1, token_idx, :]),
                    torch.FloatTensor(sentence_embeddings[2, token_idx, :])
                ], 0)

                token.set_embedding(self.name, word_embedding)

        return sentences

    def extra_repr(self):
        return 'model={}'.format(self.name)

    def __str__(self):
        return self.name


class ELMoTransformerEmbeddings(TokenEmbeddings):
    """Contextual word embeddings using word-level Transformer-based LM, as proposed in Peters et al., 2018."""

    def __init__(self, model_file: str):
        super().__init__()

        try:
            from allennlp.modules.token_embedders.bidirectional_language_model_token_embedder import \
                BidirectionalLanguageModelTokenEmbedder
            from allennlp.data.token_indexers.elmo_indexer import ELMoTokenCharactersIndexer
        except:
            log.warning('-' * 100)
            log.warning('ATTENTION! The library "allennlp" is not installed!')
            log.warning(
                'To use ELMoTransformerEmbeddings, please first install a recent version from https://github.com/allenai/allennlp')
            log.warning('-' * 100)
            pass

        self.name = 'elmo-transformer'
        self.static_embeddings = True
        self.lm_embedder = BidirectionalLanguageModelTokenEmbedder(
            archive_file=model_file,
            dropout=0.2,
            bos_eos_tokens=("<S>", "</S>"),
            remove_bos_eos=True,
            requires_grad=False
        )
        self.lm_embedder = self.lm_embedder.to(device=flair.device)
        self.vocab = self.lm_embedder._lm.vocab
        self.indexer = ELMoTokenCharactersIndexer()

        # embed a dummy sentence to determine embedding_length
        dummy_sentence: Sentence = Sentence()
        dummy_sentence.add_token(Token('hello'))
        embedded_dummy = self.embed(dummy_sentence)
        self.__embedding_length: int = len(embedded_dummy[0].get_token(1).get_embedding())

    @property
    def embedding_length(self) -> int:
        return self.__embedding_length

    def _add_embeddings_internal(self, sentences: List[Sentence]) -> List[Sentence]:
        # Avoid conflicts with flair's Token class
        import allennlp.data.tokenizers.token as allen_nlp_token

        indexer = self.indexer
        vocab = self.vocab

        for sentence in sentences:
            character_indices = indexer.tokens_to_indices([allen_nlp_token.Token(token.text) for token in sentence],
                                                          vocab, "elmo")["elmo"]

            indices_tensor = torch.LongTensor([character_indices])
            indices_tensor = indices_tensor.to(device=flair.device)
            embeddings = self.lm_embedder(indices_tensor)[0].detach().cpu().numpy()

            for token, token_idx in zip(sentence.tokens, range(len(sentence.tokens))):
                token: Token = token
                embedding = embeddings[token_idx]
                word_embedding = torch.FloatTensor(embedding)
                token.set_embedding(self.name, word_embedding)

        return sentences

    def extra_repr(self):
        return 'model={}'.format(self.name)

    def __str__(self):
        return self.name


class TransformerXLEmbeddings(TokenEmbeddings):
    def __init__(self,
                 model: str = 'transfo-xl-wt103'):
        """Transformer-XL embeddings, as proposed in Dai et al., 2019.
        :param model: name of Transformer-XL model
        """
        super().__init__()

        if model not in TRANSFORMER_XL_PRETRAINED_MODEL_ARCHIVE_MAP.keys():
            raise ValueError('Provided Transformer-XL model is not available.')

        self.tokenizer = TransfoXLTokenizer.from_pretrained(model)
        self.model = TransfoXLModel.from_pretrained(model)
        self.name = model
        self.static_embeddings = True

        dummy_sentence: Sentence = Sentence()
        dummy_sentence.add_token(Token('hello'))
        embedded_dummy = self.embed(dummy_sentence)
        self.__embedding_length: int = len(embedded_dummy[0].get_token(1).get_embedding())

    @property
    def embedding_length(self) -> int:
        return self.__embedding_length

    def _add_embeddings_internal(self, sentences: List[Sentence]) -> List[Sentence]:
        self.model.to(flair.device)
        self.model.eval()

        with torch.no_grad():
            for sentence in sentences:
                token_strings = [token.text for token in sentence.tokens]
                indexed_tokens = self.tokenizer.convert_tokens_to_ids(token_strings)

                tokens_tensor = torch.tensor([indexed_tokens])
                tokens_tensor = tokens_tensor.to(flair.device)

                hidden_states, _ = self.model(tokens_tensor)

                for token, token_idx in zip(sentence.tokens, range(len(sentence.tokens))):
                    token: Token = token
                    token.set_embedding(self.name, hidden_states[0][token_idx])

        return sentences

    def extra_repr(self):
        return 'model={}'.format(self.name)

    def __str__(self):
        return self.name


class CharacterEmbeddings(TokenEmbeddings):
    """Character embeddings of words, as proposed in Lample et al., 2016."""

    def __init__(self, path_to_char_dict: str = None):
        """Uses the default character dictionary if none provided."""

        super().__init__()
        self.name = 'Char'
        self.static_embeddings = False

        # use list of common characters if none provided
        if path_to_char_dict is None:
            self.char_dictionary: Dictionary = Dictionary.load('common-chars')
        else:
            self.char_dictionary: Dictionary = Dictionary.load_from_file(path_to_char_dict)

        self.char_embedding_dim: int = 25
        self.hidden_size_char: int = 25
        self.char_embedding = torch.nn.Embedding(len(self.char_dictionary.item2idx), self.char_embedding_dim)
        self.char_rnn = torch.nn.LSTM(self.char_embedding_dim, self.hidden_size_char, num_layers=1,
                                      bidirectional=True)

        self.__embedding_length = self.char_embedding_dim * 2

        self.to(flair.device)

    @property
    def embedding_length(self) -> int:
        return self.__embedding_length

    def _add_embeddings_internal(self, sentences: List[Sentence]):

        for sentence in sentences:

            tokens_char_indices = []

            # translate words in sentence into ints using dictionary
            for token in sentence.tokens:
                token: Token = token
                char_indices = [self.char_dictionary.get_idx_for_item(char) for char in token.text]
                tokens_char_indices.append(char_indices)

            # sort words by length, for batching and masking
            tokens_sorted_by_length = sorted(tokens_char_indices, key=lambda p: len(p), reverse=True)
            d = {}
            for i, ci in enumerate(tokens_char_indices):
                for j, cj in enumerate(tokens_sorted_by_length):
                    if ci == cj:
                        d[j] = i
                        continue
            chars2_length = [len(c) for c in tokens_sorted_by_length]
            longest_token_in_sentence = max(chars2_length)
            tokens_mask = torch.zeros((len(tokens_sorted_by_length), longest_token_in_sentence),
                                      dtype=torch.long, device=flair.device)

            for i, c in enumerate(tokens_sorted_by_length):
                tokens_mask[i, :chars2_length[i]] = torch.tensor(c, dtype=torch.long, device=flair.device)

            # chars for rnn processing
            chars = tokens_mask

            character_embeddings = self.char_embedding(chars).transpose(0, 1)

            packed = torch.nn.utils.rnn.pack_padded_sequence(character_embeddings, chars2_length)

            lstm_out, self.hidden = self.char_rnn(packed)

            outputs, output_lengths = torch.nn.utils.rnn.pad_packed_sequence(lstm_out)
            outputs = outputs.transpose(0, 1)
            chars_embeds_temp = torch.zeros((outputs.size(0), outputs.size(2)),
                                            dtype=torch.float, device=flair.device)
            for i, index in enumerate(output_lengths):
                chars_embeds_temp[i] = outputs[i, index - 1]
            character_embeddings = chars_embeds_temp.clone()
            for i in range(character_embeddings.size(0)):
                character_embeddings[d[i]] = chars_embeds_temp[i]

            for token_number, token in enumerate(sentence.tokens):
                token.set_embedding(self.name, character_embeddings[token_number])

    def __str__(self):
        return self.name


class FlairEmbeddings(TokenEmbeddings):
    """Contextual string embeddings of words, as proposed in Akbik et al., 2018."""

    def __init__(self, model: str, use_cache: bool = False, cache_directory: Path = None, chars_per_chunk: int = 512):
        """
        initializes contextual string embeddings using a character-level language model.
        :param model: model string, one of 'news-forward', 'news-backward', 'news-forward-fast', 'news-backward-fast',
                'mix-forward', 'mix-backward', 'german-forward', 'german-backward', 'polish-backward', 'polish-forward'
                depending on which character language model is desired.
        :param use_cache: if set to False, will not write embeddings to file for later retrieval. this saves disk space but will
                not allow re-use of once computed embeddings that do not fit into memory
        :param cache_directory: if cache_directory is not set, the cache will be written to ~/.flair/embeddings. otherwise the cache
                is written to the provided directory.
        :param  chars_per_chunk: max number of chars per rnn pass to control speed/memory tradeoff. Higher means faster but requires
                more memory. Lower means slower but less memory.
        """
        super().__init__()

        cache_dir = Path('embeddings')

        # multilingual forward (English, German, French, Italian, Dutch, Polish)
        if model.lower() == 'multi-forward':
            base_path = 'https://s3.eu-central-1.amazonaws.com/alan-nlp/resources/embeddings-v0.4/lm-multi-forward-v0.1.pt'
            model = cached_path(base_path, cache_dir=cache_dir)
        # multilingual backward  (English, German, French, Italian, Dutch, Polish)
        elif model.lower() == 'multi-backward':
            base_path = 'https://s3.eu-central-1.amazonaws.com/alan-nlp/resources/embeddings-v0.4/lm-multi-backward-v0.1.pt'
            model = cached_path(base_path, cache_dir=cache_dir)

        # multilingual forward fast (English, German, French, Italian, Dutch, Polish)
        elif model.lower() == 'multi-forward-fast':
            base_path = 'https://s3.eu-central-1.amazonaws.com/alan-nlp/resources/embeddings-v0.4/lm-multi-forward-fast-v0.1.pt'
            model = cached_path(base_path, cache_dir=cache_dir)
        # multilingual backward fast (English, German, French, Italian, Dutch, Polish)
        elif model.lower() == 'multi-backward-fast':
            base_path = 'https://s3.eu-central-1.amazonaws.com/alan-nlp/resources/embeddings-v0.4/lm-multi-backward-fast-v0.1.pt'
            model = cached_path(base_path, cache_dir=cache_dir)

        # news-english-forward
        elif model.lower() == 'news-forward':
            base_path = 'https://s3.eu-central-1.amazonaws.com/alan-nlp/resources/embeddings-v0.4.1/big-news-forward--h2048-l1-d0.05-lr30-0.25-20/news-forward-0.4.1.pt'
            model = cached_path(base_path, cache_dir=cache_dir)

        # news-english-backward
        elif model.lower() == 'news-backward':
            base_path = 'https://s3.eu-central-1.amazonaws.com/alan-nlp/resources/embeddings-v0.4.1/big-news-backward--h2048-l1-d0.05-lr30-0.25-20/news-backward-0.4.1.pt'
            model = cached_path(base_path, cache_dir=cache_dir)

        # news-english-forward
        elif model.lower() == 'news-forward-fast':
            base_path = 'https://s3.eu-central-1.amazonaws.com/alan-nlp/resources/embeddings/lm-news-english-forward-1024-v0.2rc.pt'
            model = cached_path(base_path, cache_dir=cache_dir)

        # news-english-backward
        elif model.lower() == 'news-backward-fast':
            base_path = 'https://s3.eu-central-1.amazonaws.com/alan-nlp/resources/embeddings/lm-news-english-backward-1024-v0.2rc.pt'
            model = cached_path(base_path, cache_dir=cache_dir)

        # mix-english-forward
        elif model.lower() == 'mix-forward':
            base_path = 'https://s3.eu-central-1.amazonaws.com/alan-nlp/resources/embeddings/lm-mix-english-forward-v0.2rc.pt'
            model = cached_path(base_path, cache_dir=cache_dir)

        # mix-english-backward
        elif model.lower() == 'mix-backward':
            base_path = 'https://s3.eu-central-1.amazonaws.com/alan-nlp/resources/embeddings/lm-mix-english-backward-v0.2rc.pt'
            model = cached_path(base_path, cache_dir=cache_dir)

        # mix-german-forward
        elif model.lower() == 'german-forward' or model.lower() == 'de-forward':
            base_path = 'https://s3.eu-central-1.amazonaws.com/alan-nlp/resources/embeddings/lm-mix-german-forward-v0.2rc.pt'
            model = cached_path(base_path, cache_dir=cache_dir)

        # mix-german-backward
        elif model.lower() == 'german-backward' or model.lower() == 'de-backward':
            base_path = 'https://s3.eu-central-1.amazonaws.com/alan-nlp/resources/embeddings/lm-mix-german-backward-v0.2rc.pt'
            model = cached_path(base_path, cache_dir=cache_dir)

        # common crawl Polish forward
        elif model.lower() == 'polish-forward' or model.lower() == 'pl-forward':
            base_path = 'https://s3.eu-central-1.amazonaws.com/alan-nlp/resources/embeddings/lm-polish-forward-v0.2.pt'
            model = cached_path(base_path, cache_dir=cache_dir)

        # common crawl Polish backward
        elif model.lower() == 'polish-backward' or model.lower() == 'pl-backward':
            base_path = 'https://s3.eu-central-1.amazonaws.com/alan-nlp/resources/embeddings/lm-polish-backward-v0.2.pt'
            model = cached_path(base_path, cache_dir=cache_dir)

        # Slovenian forward
        elif model.lower() == 'slovenian-forward' or model.lower() == 'sl-forward':
            base_path = 'https://s3.eu-central-1.amazonaws.com/alan-nlp/resources/embeddings-v0.3/lm-sl-large-forward-v0.1.pt'
            model = cached_path(base_path, cache_dir=cache_dir)
        # Slovenian backward
        elif model.lower() == 'slovenian-backward' or model.lower() == 'sl-backward':
            base_path = 'https://s3.eu-central-1.amazonaws.com/alan-nlp/resources/embeddings-v0.3/lm-sl-large-backward-v0.1.pt'
            model = cached_path(base_path, cache_dir=cache_dir)

        # Bulgarian forward
        elif model.lower() == 'bulgarian-forward' or model.lower() == 'bg-forward':
            base_path = 'https://s3.eu-central-1.amazonaws.com/alan-nlp/resources/embeddings-v0.3/lm-bg-small-forward-v0.1.pt'
            model = cached_path(base_path, cache_dir=cache_dir)
        # Bulgarian backward
        elif model.lower() == 'bulgarian-backward' or model.lower() == 'bg-backward':
            base_path = 'https://s3.eu-central-1.amazonaws.com/alan-nlp/resources/embeddings-v0.3/lm-bg-small-backward-v0.1.pt'
            model = cached_path(base_path, cache_dir=cache_dir)

        # Dutch forward
        elif model.lower() == 'dutch-forward' or model.lower() == 'nl-forward':
            base_path = 'https://s3.eu-central-1.amazonaws.com/alan-nlp/resources/embeddings-v0.4/lm-nl-large-forward-v0.1.pt'
            model = cached_path(base_path, cache_dir=cache_dir)
        # Dutch backward
        elif model.lower() == 'dutch-backward' or model.lower() == 'nl-backward':
            base_path = 'https://s3.eu-central-1.amazonaws.com/alan-nlp/resources/embeddings-v0.4/lm-nl-large-backward-v0.1.pt'
            model = cached_path(base_path, cache_dir=cache_dir)

        # Swedish forward
        elif model.lower() == 'swedish-forward' or model.lower() == 'sv-forward':
            base_path = 'https://s3.eu-central-1.amazonaws.com/alan-nlp/resources/embeddings-v0.4/lm-sv-large-forward-v0.1.pt'
            model = cached_path(base_path, cache_dir=cache_dir)
        # Swedish backward
        elif model.lower() == 'swedish-backward' or model.lower() == 'sv-backward':
            base_path = 'https://s3.eu-central-1.amazonaws.com/alan-nlp/resources/embeddings-v0.4/lm-sv-large-backward-v0.1.pt'
            model = cached_path(base_path, cache_dir=cache_dir)

        # French forward
        elif model.lower() == 'french-forward' or model.lower() == 'fr-forward':
            base_path = 'https://s3.eu-central-1.amazonaws.com/alan-nlp/resources/embeddings/lm-fr-charlm-forward.pt'
            model = cached_path(base_path, cache_dir=cache_dir)
        # French backward
        elif model.lower() == 'french-backward' or model.lower() == 'fr-backward':
            base_path = 'https://s3.eu-central-1.amazonaws.com/alan-nlp/resources/embeddings/lm-fr-charlm-backward.pt'
            model = cached_path(base_path, cache_dir=cache_dir)

        # Czech forward
        elif model.lower() == 'czech-forward' or model.lower() == 'cs-forward':
            base_path = 'https://s3.eu-central-1.amazonaws.com/alan-nlp/resources/embeddings-v0.4/lm-cs-large-forward-v0.1.pt'
            model = cached_path(base_path, cache_dir=cache_dir)
        # Czech backward
        elif model.lower() == 'czech-backward' or model.lower() == 'cs-backward':
            base_path = 'https://s3.eu-central-1.amazonaws.com/alan-nlp/resources/embeddings-v0.4/lm-cs-large-backward-v0.1.pt'
            model = cached_path(base_path, cache_dir=cache_dir)

        # Portuguese forward
        elif model.lower() == 'portuguese-forward' or model.lower() == 'pt-forward':
            base_path = 'https://s3.eu-central-1.amazonaws.com/alan-nlp/resources/embeddings-v0.4/lm-pt-forward.pt'
            model = cached_path(base_path, cache_dir=cache_dir)
        # Portuguese backward
        elif model.lower() == 'portuguese-backward' or model.lower() == 'pt-backward':
            base_path = 'https://s3.eu-central-1.amazonaws.com/alan-nlp/resources/embeddings-v0.4/lm-pt-backward.pt'
            model = cached_path(base_path, cache_dir=cache_dir)

        # Basque forward
        elif model.lower() == 'basque-forward' or model.lower() == 'eu-forward':
            base_path = 'https://s3.eu-central-1.amazonaws.com/alan-nlp/resources/embeddings-v0.4/lm-eu-large-forward-v0.1.pt'
            model = cached_path(base_path, cache_dir=cache_dir)
        # Basque backward
        elif model.lower() == 'basque-backward' or model.lower() == 'eu-backward':
            base_path = 'https://s3.eu-central-1.amazonaws.com/alan-nlp/resources/embeddings-v0.4/lm-eu-large-backward-v0.1.pt'
            model = cached_path(base_path, cache_dir=cache_dir)

        # Spanish forward fast
        elif model.lower() == 'spanish-forward-fast' or model.lower() == 'es-forward-fast':
            base_path = 'https://s3.eu-central-1.amazonaws.com/alan-nlp/resources/embeddings-v0.4/language_model_es_forward/lm-es-forward-fast.pt'
            model = cached_path(base_path, cache_dir=cache_dir)
        # Spanish backward fast
        elif model.lower() == 'spanish-backward-fast' or model.lower() == 'es-backward-fast':
            base_path = 'https://s3.eu-central-1.amazonaws.com/alan-nlp/resources/embeddings-v0.4/language_model_es_backward/lm-es-backward-fast.pt'
            model = cached_path(base_path, cache_dir=cache_dir)

        # Spanish forward
        elif model.lower() == 'spanish-forward' or model.lower() == 'es-forward':
            base_path = 'https://s3.eu-central-1.amazonaws.com/alan-nlp/resources/embeddings-v0.4/language_model_es_forward_long/lm-es-forward.pt'
            model = cached_path(base_path, cache_dir=cache_dir)
        # Spanish backward
        elif model.lower() == 'spanish-backward' or model.lower() == 'es-backward':
            base_path = 'https://s3.eu-central-1.amazonaws.com/alan-nlp/resources/embeddings-v0.4/language_model_es_backward_long/lm-es-backward.pt'
            model = cached_path(base_path, cache_dir=cache_dir)

        # Pubmed forward
        elif model.lower() == 'pubmed-forward':
            base_path = 'https://s3.eu-central-1.amazonaws.com/alan-nlp/resources/embeddings-v0.4.1/pubmed-2015-fw-lm.pt'
            model = cached_path(base_path, cache_dir=cache_dir)
        # Spanish backward
        elif model.lower() == 'pubmed-backward':
            base_path = 'https://s3.eu-central-1.amazonaws.com/alan-nlp/resources/embeddings-v0.4.1/pubmed-2015-bw-lm.pt'
            model = cached_path(base_path, cache_dir=cache_dir)

        elif not Path(model).exists():
            raise ValueError(f'The given model "{model}" is not available or is not a valid path.')

        self.name = str(model)
        self.static_embeddings = True

        from flair.models import LanguageModel
        self.lm = LanguageModel.load_language_model(model)

        self.is_forward_lm: bool = self.lm.is_forward_lm
        self.chars_per_chunk: int = chars_per_chunk

        # initialize cache if use_cache set
        self.cache = None
        if use_cache:
            cache_path = Path(f'{self.name}-tmp-cache.sqllite') if not cache_directory else \
                cache_directory / f'{self.name}-tmp-cache.sqllite'
            from sqlitedict import SqliteDict
            self.cache = SqliteDict(str(cache_path), autocommit=True)

        # embed a dummy sentence to determine embedding_length
        dummy_sentence: Sentence = Sentence()
        dummy_sentence.add_token(Token('hello'))
        embedded_dummy = self.embed(dummy_sentence)
        self.__embedding_length: int = len(embedded_dummy[0].get_token(1).get_embedding())

        # set to eval mode
        self.eval()

    def train(self, mode=True):
        pass

    def __getstate__(self):
        # Copy the object's state from self.__dict__ which contains
        # all our instance attributes. Always use the dict.copy()
        # method to avoid modifying the original state.
        state = self.__dict__.copy()
        # Remove the unpicklable entries.
        state['cache'] = None
        return state

    @property
    def embedding_length(self) -> int:
        return self.__embedding_length

    def _add_embeddings_internal(self, sentences: List[Sentence]) -> List[Sentence]:

        # make compatible with serialized models
        if 'chars_per_chunk' not in self.__dict__:
            self.chars_per_chunk = 512

        # if cache is used, try setting embeddings from cache first
        if 'cache' in self.__dict__ and self.cache is not None:

            # try populating embeddings from cache
            all_embeddings_retrieved_from_cache: bool = True
            for sentence in sentences:
                key = sentence.to_tokenized_string()
                embeddings = self.cache.get(key)

                if not embeddings:
                    all_embeddings_retrieved_from_cache = False
                    break
                else:
                    for token, embedding in zip(sentence, embeddings):
                        token.set_embedding(self.name, torch.FloatTensor(embedding))

            if all_embeddings_retrieved_from_cache:
                return sentences

        with torch.no_grad():

            # if this is not possible, use LM to generate embedding. First, get text sentences
            text_sentences = [sentence.to_tokenized_string() for sentence in sentences]

            longest_character_sequence_in_batch: int = len(max(text_sentences, key=len))

            # pad strings with whitespaces to longest sentence
            sentences_padded: List[str] = []
            append_padded_sentence = sentences_padded.append

            start_marker = '\n'

            end_marker = ' '
            extra_offset = len(start_marker)
            for sentence_text in text_sentences:
                pad_by = longest_character_sequence_in_batch - len(sentence_text)
                if self.is_forward_lm:
                    padded = '{}{}{}{}'.format(start_marker, sentence_text, end_marker, pad_by * ' ')
                    append_padded_sentence(padded)
                else:
                    padded = '{}{}{}{}'.format(start_marker, sentence_text[::-1], end_marker, pad_by * ' ')
                    append_padded_sentence(padded)

            # get hidden states from language model
            all_hidden_states_in_lm = self.lm.get_representation(sentences_padded, self.chars_per_chunk)

            # take first or last hidden states from language model as word representation
            for i, sentence in enumerate(sentences):
                sentence_text = sentence.to_tokenized_string()

                offset_forward: int = extra_offset
                offset_backward: int = len(sentence_text) + extra_offset

                for token in sentence.tokens:
                    token: Token = token

                    offset_forward += len(token.text)

                    if self.is_forward_lm:
                        offset = offset_forward
                    else:
                        offset = offset_backward

                    embedding = all_hidden_states_in_lm[offset, i, :]

                    # if self.tokenized_lm or token.whitespace_after:
                    offset_forward += 1
                    offset_backward -= 1

                    offset_backward -= len(token.text)

                    token.set_embedding(self.name, embedding.clone().detach())

            all_hidden_states_in_lm = None

        if 'cache' in self.__dict__ and self.cache is not None:
            for sentence in sentences:
                self.cache[sentence.to_tokenized_string()] = [token._embeddings[self.name].tolist() for token in
                                                              sentence]

        return sentences

    def __str__(self):
        return self.name


class PooledFlairEmbeddings(TokenEmbeddings):

    def __init__(self,
                 contextual_embeddings: Union[str, FlairEmbeddings],
                 pooling: str = 'fade',
                 only_capitalized: bool = False,
                 **kwargs):

        super().__init__()

        # use the character language model embeddings as basis
        if type(contextual_embeddings) is str:
            self.context_embeddings: FlairEmbeddings = FlairEmbeddings(contextual_embeddings, **kwargs)
        else:
            self.context_embeddings: FlairEmbeddings = contextual_embeddings

        # length is twice the original character LM embedding length
        self.embedding_length = self.context_embeddings.embedding_length * 2
        self.name = self.context_embeddings.name + '-context'

        # these fields are for the embedding memory
        self.word_embeddings = {}
        self.word_count = {}

        # whether to add only capitalized words to memory (faster runtime and lower memory consumption)
        self.only_capitalized = only_capitalized

        # we re-compute embeddings dynamically at each epoch
        self.static_embeddings = False

        # set the memory method
        self.pooling = pooling
        if pooling == 'mean':
            self.aggregate_op = torch.add
        elif pooling == 'fade':
            self.aggregate_op = torch.add
        elif pooling == 'max':
            self.aggregate_op = torch.max
        elif pooling == 'min':
            self.aggregate_op = torch.min

    def train(self, mode=True):
        super().train(mode=mode)
        if mode:
            # memory is wiped each time we do a training run
            print('train mode resetting embeddings')
            self.word_embeddings = {}
            self.word_count = {}

    def _add_embeddings_internal(self, sentences: List[Sentence]) -> List[Sentence]:

        self.context_embeddings.embed(sentences)

        # if we keep a pooling, it needs to be updated continuously
        for sentence in sentences:
            for token in sentence.tokens:

                # update embedding
                local_embedding = token._embeddings[self.context_embeddings.name]

                if token.text[0].isupper() or not self.only_capitalized:

                    if token.text not in self.word_embeddings:
                        self.word_embeddings[token.text] = local_embedding
                        self.word_count[token.text] = 1
                    else:
                        aggregated_embedding = self.aggregate_op(self.word_embeddings[token.text], local_embedding)
                        if self.pooling == 'fade':
                            aggregated_embedding /= 2
                        self.word_embeddings[token.text] = aggregated_embedding
                        self.word_count[token.text] += 1

        # add embeddings after updating
        for sentence in sentences:
            for token in sentence.tokens:
                if token.text in self.word_embeddings:
                    base = self.word_embeddings[token.text] / self.word_count[token.text] \
                        if self.pooling == 'mean' else self.word_embeddings[token.text]
                else:
                    base = token._embeddings[self.context_embeddings.name]

                token.set_embedding(self.name, base)

        return sentences

    def embedding_length(self) -> int:
        return self.embedding_length


class BertEmbeddings(TokenEmbeddings):

    def __init__(self,
                 bert_model_or_path: str = 'bert-base-uncased',
                 layers: str = '-1,-2,-3,-4',
                 pooling_operation: str = 'first'):
        """
        Bidirectional transformer embeddings of words, as proposed in Devlin et al., 2018.
        :param bert_model_or_path: name of BERT model ('') or directory path containing custom model, configuration file
        and vocab file (names of three files should be - bert_config.json, pytorch_model.bin/model.chkpt, vocab.txt)
        :param layers: string indicating which layers to take for embedding
        :param pooling_operation: how to get from token piece embeddings to token embedding. Either pool them and take
        the average ('mean') or use first word piece embedding as token embedding ('first)
        """
        super().__init__()

<<<<<<< HEAD
        if bert_model not in BERT_PRETRAINED_MODEL_ARCHIVE_MAP.keys():
            raise ValueError('Provided bert-model is not available.')

        self.tokenizer = BertTokenizer.from_pretrained(bert_model)
        self.model = BertModel.from_pretrained(bert_model)
=======
        self.tokenizer = BertTokenizer.from_pretrained(bert_model_or_path)
        self.model = BertModel.from_pretrained(bert_model_or_path)
>>>>>>> bf5adcd2
        self.layer_indexes = [int(x) for x in layers.split(",")]
        self.pooling_operation = pooling_operation
        self.name = str(bert_model_or_path)
        self.static_embeddings = True

    class BertInputFeatures(object):
        """Private helper class for holding BERT-formatted features"""

        def __init__(self, unique_id, tokens, input_ids, input_mask, input_type_ids, token_subtoken_count):
            self.unique_id = unique_id
            self.tokens = tokens
            self.input_ids = input_ids
            self.input_mask = input_mask
            self.input_type_ids = input_type_ids
            self.token_subtoken_count = token_subtoken_count

    def _convert_sentences_to_features(self, sentences, max_sequence_length: int) -> [BertInputFeatures]:

        max_sequence_length = max_sequence_length + 2

        features: List[BertEmbeddings.BertInputFeatures] = []
        for (sentence_index, sentence) in enumerate(sentences):

            bert_tokenization: List[str] = []
            token_subtoken_count: Dict[int, int] = {}

            for token in sentence:
                subtokens = self.tokenizer.tokenize(token.text)
                bert_tokenization.extend(subtokens)
                token_subtoken_count[token.idx] = len(subtokens)

            if len(bert_tokenization) > max_sequence_length - 2:
                bert_tokenization = bert_tokenization[0:(max_sequence_length - 2)]

            tokens = []
            input_type_ids = []
            tokens.append("[CLS]")
            input_type_ids.append(0)
            for token in bert_tokenization:
                tokens.append(token)
                input_type_ids.append(0)
            tokens.append("[SEP]")
            input_type_ids.append(0)

            input_ids = self.tokenizer.convert_tokens_to_ids(tokens)
            # The mask has 1 for real tokens and 0 for padding tokens. Only real
            # tokens are attended to.
            input_mask = [1] * len(input_ids)

            # Zero-pad up to the sequence length.
            while len(input_ids) < max_sequence_length:
                input_ids.append(0)
                input_mask.append(0)
                input_type_ids.append(0)

            features.append(BertEmbeddings.BertInputFeatures(
                unique_id=sentence_index,
                tokens=tokens,
                input_ids=input_ids,
                input_mask=input_mask,
                input_type_ids=input_type_ids,
                token_subtoken_count=token_subtoken_count))

        return features

    def _add_embeddings_internal(self, sentences: List[Sentence]) -> List[Sentence]:
        """Add embeddings to all words in a list of sentences. If embeddings are already added,
        updates only if embeddings are non-static."""

        # first, find longest sentence in batch
        longest_sentence_in_batch: int = len(
            max([self.tokenizer.tokenize(sentence.to_tokenized_string()) for sentence in sentences], key=len))

        # prepare id maps for BERT model
        features = self._convert_sentences_to_features(sentences, longest_sentence_in_batch)
        all_input_ids = torch.LongTensor([f.input_ids for f in features]).to(flair.device)
        all_input_masks = torch.LongTensor([f.input_mask for f in features]).to(flair.device)

        # put encoded batch through BERT model to get all hidden states of all encoder layers
        self.model.to(flair.device)
        self.model.eval()
        all_encoder_layers, _ = self.model(all_input_ids, token_type_ids=None, attention_mask=all_input_masks)

        with torch.no_grad():

            for sentence_index, sentence in enumerate(sentences):

                feature = features[sentence_index]

                # get aggregated embeddings for each BERT-subtoken in sentence
                subtoken_embeddings = []
                for token_index, _ in enumerate(feature.tokens):
                    all_layers = []
                    for layer_index in self.layer_indexes:
                        layer_output = all_encoder_layers[int(layer_index)].detach().cpu()[sentence_index]
                        all_layers.append(layer_output[token_index])

                    subtoken_embeddings.append(torch.cat(all_layers))

                # get the current sentence object
                token_idx = 0
                for token in sentence:
                    # add concatenated embedding to sentence
                    token_idx += 1

                    if self.pooling_operation == 'first':
                        # use first subword embedding if pooling operation is 'first'
                        token.set_embedding(self.name, subtoken_embeddings[token_idx])
                    else:
                        # otherwise, do a mean over all subwords in token
                        embeddings = subtoken_embeddings[token_idx:token_idx + feature.token_subtoken_count[token.idx]]
                        embeddings = [embedding.unsqueeze(0) for embedding in embeddings]
                        mean = torch.mean(torch.cat(embeddings, dim=0), dim=0)
                        token.set_embedding(self.name, mean)

                    token_idx += feature.token_subtoken_count[token.idx] - 1

        return sentences

    @property
    @abstractmethod
    def embedding_length(self) -> int:
        """Returns the length of the embedding vector."""
        return len(self.layer_indexes) * self.model.config.hidden_size


class CharLMEmbeddings(TokenEmbeddings):
    """Contextual string embeddings of words, as proposed in Akbik et al., 2018. """

    @deprecated(version='0.4', reason="Use 'FlairEmbeddings' instead.")
    def __init__(self, model: str, detach: bool = True, use_cache: bool = False, cache_directory: Path = None):
        """
        initializes contextual string embeddings using a character-level language model.
        :param model: model string, one of 'news-forward', 'news-backward', 'news-forward-fast', 'news-backward-fast',
                'mix-forward', 'mix-backward', 'german-forward', 'german-backward', 'polish-backward', 'polish-forward'
                depending on which character language model is desired.
        :param detach: if set to False, the gradient will propagate into the language model. this dramatically slows down
                training and often leads to worse results, so not recommended.
        :param use_cache: if set to False, will not write embeddings to file for later retrieval. this saves disk space but will
                not allow re-use of once computed embeddings that do not fit into memory
        :param cache_directory: if cache_directory is not set, the cache will be written to ~/.flair/embeddings. otherwise the cache
                is written to the provided directory.
        """
        super().__init__()

        cache_dir = Path('embeddings')

        # multilingual forward (English, German, French, Italian, Dutch, Polish)
        if model.lower() == 'multi-forward':
            base_path = 'https://s3.eu-central-1.amazonaws.com/alan-nlp/resources/embeddings-v0.4/lm-multi-forward-v0.1.pt'
            model = cached_path(base_path, cache_dir=cache_dir)
        # multilingual backward  (English, German, French, Italian, Dutch, Polish)
        elif model.lower() == 'multi-backward':
            base_path = 'https://s3.eu-central-1.amazonaws.com/alan-nlp/resources/embeddings-v0.4/lm-multi-backward-v0.1.pt'
            model = cached_path(base_path, cache_dir=cache_dir)

        # news-english-forward
        elif model.lower() == 'news-forward':
            base_path = 'https://s3.eu-central-1.amazonaws.com/alan-nlp/resources/embeddings/lm-news-english-forward-v0.2rc.pt'
            model = cached_path(base_path, cache_dir=cache_dir)

        # news-english-backward
        elif model.lower() == 'news-backward':
            base_path = 'https://s3.eu-central-1.amazonaws.com/alan-nlp/resources/embeddings/lm-news-english-backward-v0.2rc.pt'
            model = cached_path(base_path, cache_dir=cache_dir)

        # news-english-forward
        elif model.lower() == 'news-forward-fast':
            base_path = 'https://s3.eu-central-1.amazonaws.com/alan-nlp/resources/embeddings/lm-news-english-forward-1024-v0.2rc.pt'
            model = cached_path(base_path, cache_dir=cache_dir)

        # news-english-backward
        elif model.lower() == 'news-backward-fast':
            base_path = 'https://s3.eu-central-1.amazonaws.com/alan-nlp/resources/embeddings/lm-news-english-backward-1024-v0.2rc.pt'
            model = cached_path(base_path, cache_dir=cache_dir)

        # mix-english-forward
        elif model.lower() == 'mix-forward':
            base_path = 'https://s3.eu-central-1.amazonaws.com/alan-nlp/resources/embeddings/lm-mix-english-forward-v0.2rc.pt'
            model = cached_path(base_path, cache_dir=cache_dir)

        # mix-english-backward
        elif model.lower() == 'mix-backward':
            base_path = 'https://s3.eu-central-1.amazonaws.com/alan-nlp/resources/embeddings/lm-mix-english-backward-v0.2rc.pt'
            model = cached_path(base_path, cache_dir=cache_dir)

        # mix-german-forward
        elif model.lower() == 'german-forward' or model.lower() == 'de-forward':
            base_path = 'https://s3.eu-central-1.amazonaws.com/alan-nlp/resources/embeddings/lm-mix-german-forward-v0.2rc.pt'
            model = cached_path(base_path, cache_dir=cache_dir)

        # mix-german-backward
        elif model.lower() == 'german-backward' or model.lower() == 'de-backward':
            base_path = 'https://s3.eu-central-1.amazonaws.com/alan-nlp/resources/embeddings/lm-mix-german-backward-v0.2rc.pt'
            model = cached_path(base_path, cache_dir=cache_dir)

        # common crawl Polish forward
        elif model.lower() == 'polish-forward' or model.lower() == 'pl-forward':
            base_path = 'https://s3.eu-central-1.amazonaws.com/alan-nlp/resources/embeddings/lm-polish-forward-v0.2.pt'
            model = cached_path(base_path, cache_dir=cache_dir)

        # common crawl Polish backward
        elif model.lower() == 'polish-backward' or model.lower() == 'pl-backward':
            base_path = 'https://s3.eu-central-1.amazonaws.com/alan-nlp/resources/embeddings/lm-polish-backward-v0.2.pt'
            model = cached_path(base_path, cache_dir=cache_dir)

        # Slovenian forward
        elif model.lower() == 'slovenian-forward' or model.lower() == 'sl-forward':
            base_path = 'https://s3.eu-central-1.amazonaws.com/alan-nlp/resources/embeddings-v0.3/lm-sl-large-forward-v0.1.pt'
            model = cached_path(base_path, cache_dir=cache_dir)
        # Slovenian backward
        elif model.lower() == 'slovenian-backward' or model.lower() == 'sl-backward':
            base_path = 'https://s3.eu-central-1.amazonaws.com/alan-nlp/resources/embeddings-v0.3/lm-sl-large-backward-v0.1.pt'
            model = cached_path(base_path, cache_dir=cache_dir)

        # Bulgarian forward
        elif model.lower() == 'bulgarian-forward' or model.lower() == 'bg-forward':
            base_path = 'https://s3.eu-central-1.amazonaws.com/alan-nlp/resources/embeddings-v0.3/lm-bg-small-forward-v0.1.pt'
            model = cached_path(base_path, cache_dir=cache_dir)
        # Bulgarian backward
        elif model.lower() == 'bulgarian-backward' or model.lower() == 'bg-backward':
            base_path = 'https://s3.eu-central-1.amazonaws.com/alan-nlp/resources/embeddings-v0.3/lm-bg-small-backward-v0.1.pt'
            model = cached_path(base_path, cache_dir=cache_dir)

        # Dutch forward
        elif model.lower() == 'dutch-forward' or model.lower() == 'nl-forward':
            base_path = 'https://s3.eu-central-1.amazonaws.com/alan-nlp/resources/embeddings-v0.4/lm-nl-large-forward-v0.1.pt'
            model = cached_path(base_path, cache_dir=cache_dir)
        # Dutch backward
        elif model.lower() == 'dutch-backward' or model.lower() == 'nl-backward':
            base_path = 'https://s3.eu-central-1.amazonaws.com/alan-nlp/resources/embeddings-v0.4/lm-nl-large-backward-v0.1.pt'
            model = cached_path(base_path, cache_dir=cache_dir)

        # Swedish forward
        elif model.lower() == 'swedish-forward' or model.lower() == 'sv-forward':
            base_path = 'https://s3.eu-central-1.amazonaws.com/alan-nlp/resources/embeddings-v0.4/lm-sv-large-forward-v0.1.pt'
            model = cached_path(base_path, cache_dir=cache_dir)
        # Swedish backward
        elif model.lower() == 'swedish-backward' or model.lower() == 'sv-backward':
            base_path = 'https://s3.eu-central-1.amazonaws.com/alan-nlp/resources/embeddings-v0.4/lm-sv-large-backward-v0.1.pt'
            model = cached_path(base_path, cache_dir=cache_dir)

        # French forward
        elif model.lower() == 'french-forward' or model.lower() == 'fr-forward':
            base_path = 'https://s3.eu-central-1.amazonaws.com/alan-nlp/resources/embeddings/lm-fr-charlm-forward.pt'
            model = cached_path(base_path, cache_dir=cache_dir)
        # French backward
        elif model.lower() == 'french-backward' or model.lower() == 'fr-backward':
            base_path = 'https://s3.eu-central-1.amazonaws.com/alan-nlp/resources/embeddings/lm-fr-charlm-backward.pt'
            model = cached_path(base_path, cache_dir=cache_dir)

        # Czech forward
        elif model.lower() == 'czech-forward' or model.lower() == 'cs-forward':
            base_path = 'https://s3.eu-central-1.amazonaws.com/alan-nlp/resources/embeddings-v0.4/lm-cs-large-forward-v0.1.pt'
            model = cached_path(base_path, cache_dir=cache_dir)
        # Czech backward
        elif model.lower() == 'czech-backward' or model.lower() == 'cs-backward':
            base_path = 'https://s3.eu-central-1.amazonaws.com/alan-nlp/resources/embeddings-v0.4/lm-cs-large-backward-v0.1.pt'
            model = cached_path(base_path, cache_dir=cache_dir)

        # Portuguese forward
        elif model.lower() == 'portuguese-forward' or model.lower() == 'pt-forward':
            base_path = 'https://s3.eu-central-1.amazonaws.com/alan-nlp/resources/embeddings-v0.4/lm-pt-forward.pt'
            model = cached_path(base_path, cache_dir=cache_dir)
        # Portuguese backward
        elif model.lower() == 'portuguese-backward' or model.lower() == 'pt-backward':
            base_path = 'https://s3.eu-central-1.amazonaws.com/alan-nlp/resources/embeddings-v0.4/lm-pt-backward.pt'
            model = cached_path(base_path, cache_dir=cache_dir)

        elif not Path(model).exists():
            raise ValueError(f'The given model "{model}" is not available or is not a valid path.')

        self.name = str(model)
        self.static_embeddings = detach

        from flair.models import LanguageModel
        self.lm = LanguageModel.load_language_model(model)
        self.detach = detach

        self.is_forward_lm: bool = self.lm.is_forward_lm

        # initialize cache if use_cache set
        self.cache = None
        if use_cache:
            cache_path = Path(f'{self.name}-tmp-cache.sqllite') if not cache_directory else \
                cache_directory / f'{self.name}-tmp-cache.sqllite'
            from sqlitedict import SqliteDict
            self.cache = SqliteDict(str(cache_path), autocommit=True)

        # embed a dummy sentence to determine embedding_length
        dummy_sentence: Sentence = Sentence()
        dummy_sentence.add_token(Token('hello'))
        embedded_dummy = self.embed(dummy_sentence)
        self.__embedding_length: int = len(embedded_dummy[0].get_token(1).get_embedding())

        # set to eval mode
        self.eval()

    def train(self, mode=True):
        pass

    def __getstate__(self):
        # Copy the object's state from self.__dict__ which contains
        # all our instance attributes. Always use the dict.copy()
        # method to avoid modifying the original state.
        state = self.__dict__.copy()
        # Remove the unpicklable entries.
        state['cache'] = None
        return state

    @property
    def embedding_length(self) -> int:
        return self.__embedding_length

    def _add_embeddings_internal(self, sentences: List[Sentence]) -> List[Sentence]:

        # if cache is used, try setting embeddings from cache first
        if 'cache' in self.__dict__ and self.cache is not None:

            # try populating embeddings from cache
            all_embeddings_retrieved_from_cache: bool = True
            for sentence in sentences:
                key = sentence.to_tokenized_string()
                embeddings = self.cache.get(key)

                if not embeddings:
                    all_embeddings_retrieved_from_cache = False
                    break
                else:
                    for token, embedding in zip(sentence, embeddings):
                        token.set_embedding(self.name, torch.FloatTensor(embedding))

            if all_embeddings_retrieved_from_cache:
                return sentences

        # if this is not possible, use LM to generate embedding. First, get text sentences
        text_sentences = [sentence.to_tokenized_string() for sentence in sentences]

        longest_character_sequence_in_batch: int = len(max(text_sentences, key=len))

        # pad strings with whitespaces to longest sentence
        sentences_padded: List[str] = []
        append_padded_sentence = sentences_padded.append

        end_marker = ' '
        extra_offset = 1
        for sentence_text in text_sentences:
            pad_by = longest_character_sequence_in_batch - len(sentence_text)
            if self.is_forward_lm:
                padded = '\n{}{}{}'.format(sentence_text, end_marker, pad_by * ' ')
                append_padded_sentence(padded)
            else:
                padded = '\n{}{}{}'.format(sentence_text[::-1], end_marker, pad_by * ' ')
                append_padded_sentence(padded)

        # get hidden states from language model
        all_hidden_states_in_lm = self.lm.get_representation(sentences_padded)

        # take first or last hidden states from language model as word representation
        for i, sentence in enumerate(sentences):
            sentence_text = sentence.to_tokenized_string()

            offset_forward: int = extra_offset
            offset_backward: int = len(sentence_text) + extra_offset

            for token in sentence.tokens:
                token: Token = token

                offset_forward += len(token.text)

                if self.is_forward_lm:
                    offset = offset_forward
                else:
                    offset = offset_backward

                embedding = all_hidden_states_in_lm[offset, i, :]

                # if self.tokenized_lm or token.whitespace_after:
                offset_forward += 1
                offset_backward -= 1

                offset_backward -= len(token.text)

                token.set_embedding(self.name, embedding)

        if 'cache' in self.__dict__ and self.cache is not None:
            for sentence in sentences:
                self.cache[sentence.to_tokenized_string()] = [token._embeddings[self.name].tolist() for token in
                                                              sentence]

        return sentences

    def __str__(self):
        return self.name


class DocumentMeanEmbeddings(DocumentEmbeddings):

    @deprecated(version='0.3.1', reason="The functionality of this class is moved to 'DocumentPoolEmbeddings'")
    def __init__(self, token_embeddings: List[TokenEmbeddings]):
        """The constructor takes a list of embeddings to be combined."""
        super().__init__()

        self.embeddings: StackedEmbeddings = StackedEmbeddings(embeddings=token_embeddings)
        self.name: str = 'document_mean'

        self.__embedding_length: int = self.embeddings.embedding_length

        self.to(flair.device)

    @property
    def embedding_length(self) -> int:
        return self.__embedding_length

    def embed(self, sentences: Union[List[Sentence], Sentence]):
        """Add embeddings to every sentence in the given list of sentences. If embeddings are already added, updates
        only if embeddings are non-static."""

        everything_embedded: bool = True

        # if only one sentence is passed, convert to list of sentence
        if type(sentences) is Sentence:
            sentences = [sentences]

        for sentence in sentences:
            if self.name not in sentence._embeddings.keys(): everything_embedded = False

        if not everything_embedded:

            self.embeddings.embed(sentences)

            for sentence in sentences:
                word_embeddings = []
                for token in sentence.tokens:
                    token: Token = token
                    word_embeddings.append(token.get_embedding().unsqueeze(0))

                word_embeddings = torch.cat(word_embeddings, dim=0).to(flair.device)

                mean_embedding = torch.mean(word_embeddings, 0)

                sentence.set_embedding(self.name, mean_embedding)

    def _add_embeddings_internal(self, sentences: List[Sentence]):
        pass


class DocumentPoolEmbeddings(DocumentEmbeddings):

    def __init__(self, embeddings: List[TokenEmbeddings], mode: str = 'mean'):
        """The constructor takes a list of embeddings to be combined.
        :param embeddings: a list of token embeddings
        :param mode: a string which can any value from ['mean', 'max', 'min']
        """
        super().__init__()

        self.embeddings: StackedEmbeddings = StackedEmbeddings(embeddings=embeddings)

        self.__embedding_length: int = self.embeddings.embedding_length

        self.to(flair.device)

        self.mode = mode
        if self.mode == 'mean':
            self.pool_op = torch.mean
        elif mode == 'max':
            self.pool_op = torch.max
        elif mode == 'min':
            self.pool_op = torch.min
        else:
            raise ValueError(f'Pooling operation for {self.mode!r} is not defined')
        self.name: str = f'document_{self.mode}'

    @property
    def embedding_length(self) -> int:
        return self.__embedding_length

    def embed(self, sentences: Union[List[Sentence], Sentence]):
        """Add embeddings to every sentence in the given list of sentences. If embeddings are already added, updates
        only if embeddings are non-static."""

        everything_embedded: bool = True

        # if only one sentence is passed, convert to list of sentence
        if isinstance(sentences, Sentence):
            sentences = [sentences]

        for sentence in sentences:
            if self.name not in sentence._embeddings.keys(): everything_embedded = False

        if not everything_embedded:

            self.embeddings.embed(sentences)

            for sentence in sentences:
                word_embeddings = []
                for token in sentence.tokens:
                    token: Token = token
                    word_embeddings.append(token.get_embedding().unsqueeze(0))

                word_embeddings = torch.cat(word_embeddings, dim=0).to(flair.device)

                if self.mode == 'mean':
                    pooled_embedding = self.pool_op(word_embeddings, 0)
                else:
                    pooled_embedding, _ = self.pool_op(word_embeddings, 0)

                sentence.set_embedding(self.name, pooled_embedding)

    def _add_embeddings_internal(self, sentences: List[Sentence]):
        pass


class DocumentRNNEmbeddings(DocumentEmbeddings):

    def __init__(self,
                 embeddings: List[TokenEmbeddings],
                 hidden_size=128,
                 rnn_layers=1,
                 reproject_words: bool = True,
                 reproject_words_dimension: int = None,
                 bidirectional: bool = False,
                 dropout: float = 0.5,
                 word_dropout: float = 0.0,
                 locked_dropout: float = 0.0,
                 rnn_type='GRU'):
        """The constructor takes a list of embeddings to be combined.
        :param embeddings: a list of token embeddings
        :param hidden_size: the number of hidden states in the rnn
        :param rnn_layers: the number of layers for the rnn
        :param reproject_words: boolean value, indicating whether to reproject the token embeddings in a separate linear
        layer before putting them into the rnn or not
        :param reproject_words_dimension: output dimension of reprojecting token embeddings. If None the same output
        dimension as before will be taken.
        :param bidirectional: boolean value, indicating whether to use a bidirectional rnn or not
        :param dropout: the dropout value to be used
        :param word_dropout: the word dropout value to be used, if 0.0 word dropout is not used
        :param locked_dropout: the locked dropout value to be used, if 0.0 locked dropout is not used
        :param rnn_type: 'GRU', 'LSTM',  'RNN_TANH' or 'RNN_RELU'
        """
        super().__init__()

        self.embeddings: StackedEmbeddings = StackedEmbeddings(embeddings=embeddings)

        self.rnn_type = rnn_type

        self.reproject_words = reproject_words
        self.bidirectional = bidirectional

        self.length_of_all_token_embeddings: int = self.embeddings.embedding_length

        self.static_embeddings = False

        self.__embedding_length: int = hidden_size
        if self.bidirectional:
            self.__embedding_length *= 4

        self.embeddings_dimension: int = self.length_of_all_token_embeddings
        if self.reproject_words and reproject_words_dimension is not None:
            self.embeddings_dimension = reproject_words_dimension

        # bidirectional RNN on top of embedding layer
        self.word_reprojection_map = torch.nn.Linear(self.length_of_all_token_embeddings,
                                                     self.embeddings_dimension)
        self.rnn = torch.nn.RNNBase(rnn_type, self.embeddings_dimension, hidden_size, num_layers=rnn_layers,
                                    bidirectional=self.bidirectional)

        self.name = 'document_' + self.rnn._get_name()

        # dropouts
        if locked_dropout > 0.0:
            self.dropout: torch.nn.Module = LockedDropout(locked_dropout)
        else:
            self.dropout = torch.nn.Dropout(dropout)

        self.use_word_dropout: bool = word_dropout > 0.0
        if self.use_word_dropout:
            self.word_dropout = WordDropout(word_dropout)

        torch.nn.init.xavier_uniform_(self.word_reprojection_map.weight)

        self.to(flair.device)

    @property
    def embedding_length(self) -> int:
        return self.__embedding_length

    def embed(self, sentences: Union[List[Sentence], Sentence]):
        """Add embeddings to all sentences in the given list of sentences. If embeddings are already added, update
         only if embeddings are non-static."""

        if type(sentences) is Sentence:
            sentences = [sentences]

        self.rnn.zero_grad()

        sentences.sort(key=lambda x: len(x), reverse=True)

        self.embeddings.embed(sentences)

        # first, sort sentences by number of tokens
        longest_token_sequence_in_batch: int = len(sentences[0])

        all_sentence_tensors = []
        lengths: List[int] = []

        # go through each sentence in batch
        for i, sentence in enumerate(sentences):

            lengths.append(len(sentence.tokens))

            word_embeddings = []

            for token, token_idx in zip(sentence.tokens, range(len(sentence.tokens))):
                token: Token = token
                word_embeddings.append(token.get_embedding().unsqueeze(0))

            # PADDING: pad shorter sentences out
            for add in range(longest_token_sequence_in_batch - len(sentence.tokens)):
                word_embeddings.append(
                    torch.zeros(self.length_of_all_token_embeddings,
                                dtype=torch.float).unsqueeze(0)
                )

            word_embeddings_tensor = torch.cat(word_embeddings, 0).to(flair.device)

            sentence_states = word_embeddings_tensor

            # ADD TO SENTENCE LIST: add the representation
            all_sentence_tensors.append(sentence_states.unsqueeze(1))

        # --------------------------------------------------------------------
        # GET REPRESENTATION FOR ENTIRE BATCH
        # --------------------------------------------------------------------
        sentence_tensor = torch.cat(all_sentence_tensors, 1)

        # --------------------------------------------------------------------
        # FF PART
        # --------------------------------------------------------------------
        # use word dropout if set
        if self.use_word_dropout:
            sentence_tensor = self.word_dropout(sentence_tensor)

        if self.reproject_words:
            sentence_tensor = self.word_reprojection_map(sentence_tensor)

        sentence_tensor = self.dropout(sentence_tensor)

        packed = torch.nn.utils.rnn.pack_padded_sequence(sentence_tensor, lengths)

        self.rnn.flatten_parameters()

        rnn_out, hidden = self.rnn(packed)

        outputs, output_lengths = torch.nn.utils.rnn.pad_packed_sequence(rnn_out)

        outputs = self.dropout(outputs)

        # --------------------------------------------------------------------
        # EXTRACT EMBEDDINGS FROM RNN
        # --------------------------------------------------------------------
        for sentence_no, length in enumerate(lengths):
            last_rep = outputs[length - 1, sentence_no]

            embedding = last_rep
            if self.bidirectional:
                first_rep = outputs[0, sentence_no]
                embedding = torch.cat([first_rep, last_rep], 0)

            sentence = sentences[sentence_no]
            sentence.set_embedding(self.name, embedding)

    def _add_embeddings_internal(self, sentences: List[Sentence]):
        pass


@deprecated(version='0.4', reason="The functionality of this class is moved to 'DocumentRNNEmbeddings'")
class DocumentLSTMEmbeddings(DocumentEmbeddings):

    def __init__(self,
                 embeddings: List[TokenEmbeddings],
                 hidden_size=128,
                 rnn_layers=1,
                 reproject_words: bool = True,
                 reproject_words_dimension: int = None,
                 bidirectional: bool = False,
                 dropout: float = 0.5,
                 word_dropout: float = 0.0,
                 locked_dropout: float = 0.0):
        """The constructor takes a list of embeddings to be combined.
        :param embeddings: a list of token embeddings
        :param hidden_size: the number of hidden states in the lstm
        :param rnn_layers: the number of layers for the lstm
        :param reproject_words: boolean value, indicating whether to reproject the token embeddings in a separate linear
        layer before putting them into the lstm or not
        :param reproject_words_dimension: output dimension of reprojecting token embeddings. If None the same output
        dimension as before will be taken.
        :param bidirectional: boolean value, indicating whether to use a bidirectional lstm or not
        :param dropout: the dropout value to be used
        :param word_dropout: the word dropout value to be used, if 0.0 word dropout is not used
        :param locked_dropout: the locked dropout value to be used, if 0.0 locked dropout is not used
        """
        super().__init__()

        self.embeddings: StackedEmbeddings = StackedEmbeddings(embeddings=embeddings)

        self.reproject_words = reproject_words
        self.bidirectional = bidirectional

        self.length_of_all_token_embeddings: int = self.embeddings.embedding_length

        self.name = 'document_lstm'
        self.static_embeddings = False

        self.__embedding_length: int = hidden_size
        if self.bidirectional:
            self.__embedding_length *= 4

        self.embeddings_dimension: int = self.length_of_all_token_embeddings
        if self.reproject_words and reproject_words_dimension is not None:
            self.embeddings_dimension = reproject_words_dimension

        # bidirectional LSTM on top of embedding layer
        self.word_reprojection_map = torch.nn.Linear(self.length_of_all_token_embeddings,
                                                     self.embeddings_dimension)
        self.rnn = torch.nn.GRU(self.embeddings_dimension, hidden_size, num_layers=rnn_layers,
                                bidirectional=self.bidirectional)

        # dropouts
        if locked_dropout > 0.0:
            self.dropout: torch.nn.Module = LockedDropout(locked_dropout)
        else:
            self.dropout = torch.nn.Dropout(dropout)

        self.use_word_dropout: bool = word_dropout > 0.0
        if self.use_word_dropout:
            self.word_dropout = WordDropout(word_dropout)

        torch.nn.init.xavier_uniform_(self.word_reprojection_map.weight)

        self.to(flair.device)

    @property
    def embedding_length(self) -> int:
        return self.__embedding_length

    def embed(self, sentences: Union[List[Sentence], Sentence]):
        """Add embeddings to all sentences in the given list of sentences. If embeddings are already added, update
         only if embeddings are non-static."""

        if type(sentences) is Sentence:
            sentences = [sentences]

        self.rnn.zero_grad()

        sentences.sort(key=lambda x: len(x), reverse=True)

        self.embeddings.embed(sentences)

        # first, sort sentences by number of tokens
        longest_token_sequence_in_batch: int = len(sentences[0])

        all_sentence_tensors = []
        lengths: List[int] = []

        # go through each sentence in batch
        for i, sentence in enumerate(sentences):

            lengths.append(len(sentence.tokens))

            word_embeddings = []

            for token, token_idx in zip(sentence.tokens, range(len(sentence.tokens))):
                token: Token = token
                word_embeddings.append(token.get_embedding().unsqueeze(0))

            # PADDING: pad shorter sentences out
            for add in range(longest_token_sequence_in_batch - len(sentence.tokens)):
                word_embeddings.append(
                    torch.zeros(self.length_of_all_token_embeddings,
                                dtype=torch.float).unsqueeze(0)
                )

            word_embeddings_tensor = torch.cat(word_embeddings, 0).to(flair.device)

            sentence_states = word_embeddings_tensor

            # ADD TO SENTENCE LIST: add the representation
            all_sentence_tensors.append(sentence_states.unsqueeze(1))

        # --------------------------------------------------------------------
        # GET REPRESENTATION FOR ENTIRE BATCH
        # --------------------------------------------------------------------
        sentence_tensor = torch.cat(all_sentence_tensors, 1)

        # --------------------------------------------------------------------
        # FF PART
        # --------------------------------------------------------------------
        # use word dropout if set
        if self.use_word_dropout:
            sentence_tensor = self.word_dropout(sentence_tensor)

        if self.reproject_words:
            sentence_tensor = self.word_reprojection_map(sentence_tensor)

        sentence_tensor = self.dropout(sentence_tensor)

        packed = torch.nn.utils.rnn.pack_padded_sequence(sentence_tensor, lengths)

        self.rnn.flatten_parameters()

        lstm_out, hidden = self.rnn(packed)

        outputs, output_lengths = torch.nn.utils.rnn.pad_packed_sequence(lstm_out)

        outputs = self.dropout(outputs)

        # --------------------------------------------------------------------
        # EXTRACT EMBEDDINGS FROM LSTM
        # --------------------------------------------------------------------
        for sentence_no, length in enumerate(lengths):
            last_rep = outputs[length - 1, sentence_no]

            embedding = last_rep
            if self.bidirectional:
                first_rep = outputs[0, sentence_no]
                embedding = torch.cat([first_rep, last_rep], 0)

            sentence = sentences[sentence_no]
            sentence.set_embedding(self.name, embedding)

    def _add_embeddings_internal(self, sentences: List[Sentence]):
        pass


class DocumentLMEmbeddings(DocumentEmbeddings):
    def __init__(self, flair_embeddings: List[FlairEmbeddings], detach: bool = True):
        super().__init__()

        self.embeddings = flair_embeddings
        self.name = 'document_lm'

        self.static_embeddings = detach
        self.detach = detach

        self._embedding_length: int = sum(embedding.embedding_length for embedding in flair_embeddings)

    @property
    def embedding_length(self) -> int:
        return self._embedding_length

    def _add_embeddings_internal(self, sentences: List[Sentence]):
        if type(sentences) is Sentence:
            sentences = [sentences]

        for embedding in self.embeddings:
            embedding.embed(sentences)

            # iterate over sentences
            for sentence in sentences:

                # if its a forward LM, take last state
                if embedding.is_forward_lm:
                    sentence.set_embedding(embedding.name, sentence[len(sentence)]._embeddings[embedding.name])
                else:
                    sentence.set_embedding(embedding.name, sentence[1]._embeddings[embedding.name])

        return sentences<|MERGE_RESOLUTION|>--- conflicted
+++ resolved
@@ -1058,16 +1058,11 @@
         """
         super().__init__()
 
-<<<<<<< HEAD
         if bert_model not in BERT_PRETRAINED_MODEL_ARCHIVE_MAP.keys():
             raise ValueError('Provided bert-model is not available.')
 
-        self.tokenizer = BertTokenizer.from_pretrained(bert_model)
-        self.model = BertModel.from_pretrained(bert_model)
-=======
         self.tokenizer = BertTokenizer.from_pretrained(bert_model_or_path)
         self.model = BertModel.from_pretrained(bert_model_or_path)
->>>>>>> bf5adcd2
         self.layer_indexes = [int(x) for x in layers.split(",")]
         self.pooling_operation = pooling_operation
         self.name = str(bert_model_or_path)
