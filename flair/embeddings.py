import os
import re
import logging
from abc import abstractmethod
from collections import Counter
from pathlib import Path
from typing import List, Union, Dict

import gensim
import numpy as np
import torch
from bpemb import BPEmb
from deprecated import deprecated

from pytorch_pretrained_bert import (
    BertTokenizer,
    BertModel,
    TransfoXLTokenizer,
    TransfoXLModel,
    OpenAIGPTModel,
    OpenAIGPTTokenizer,
)

from pytorch_pretrained_bert.modeling_openai import (
    PRETRAINED_MODEL_ARCHIVE_MAP as OPENAI_GPT_PRETRAINED_MODEL_ARCHIVE_MAP,
)

from pytorch_pretrained_bert.modeling_transfo_xl import (
    PRETRAINED_MODEL_ARCHIVE_MAP as TRANSFORMER_XL_PRETRAINED_MODEL_ARCHIVE_MAP,
)

import flair
from flair.data import Corpus
from .nn import LockedDropout, WordDropout
from .data import Dictionary, Token, Sentence
from .file_utils import cached_path, open_inside_zip

log = logging.getLogger("flair")


class Embeddings(torch.nn.Module):
    """Abstract base class for all embeddings. Every new type of embedding must implement these methods."""

    @property
    @abstractmethod
    def embedding_length(self) -> int:
        """Returns the length of the embedding vector."""
        pass

    @property
    @abstractmethod
    def embedding_type(self) -> str:
        pass

    def embed(self, sentences: Union[Sentence, List[Sentence]]) -> List[Sentence]:
        """Add embeddings to all words in a list of sentences. If embeddings are already added, updates only if embeddings
        are non-static."""

        # if only one sentence is passed, convert to list of sentence
        if type(sentences) is Sentence:
            sentences = [sentences]

        everything_embedded: bool = True

        if self.embedding_type == "word-level":
            for sentence in sentences:
                for token in sentence.tokens:
                    if self.name not in token._embeddings.keys():
                        everything_embedded = False
        else:
            for sentence in sentences:
                if self.name not in sentence._embeddings.keys():
                    everything_embedded = False

        if not everything_embedded or not self.static_embeddings:
            self._add_embeddings_internal(sentences)

        return sentences

    @abstractmethod
    def _add_embeddings_internal(self, sentences: List[Sentence]) -> List[Sentence]:
        """Private method for adding embeddings to all words in a list of sentences."""
        pass


class TokenEmbeddings(Embeddings):
    """Abstract base class for all token-level embeddings. Ever new type of word embedding must implement these methods."""

    @property
    @abstractmethod
    def embedding_length(self) -> int:
        """Returns the length of the embedding vector."""
        pass

    @property
    def embedding_type(self) -> str:
        return "word-level"


class DocumentEmbeddings(Embeddings):
    """Abstract base class for all document-level embeddings. Ever new type of document embedding must implement these methods."""

    @property
    @abstractmethod
    def embedding_length(self) -> int:
        """Returns the length of the embedding vector."""
        pass

    @property
    def embedding_type(self) -> str:
        return "sentence-level"


class StackedEmbeddings(TokenEmbeddings):
    """A stack of embeddings, used if you need to combine several different embedding types."""

    def __init__(self, embeddings: List[TokenEmbeddings], detach: bool = True):
        """The constructor takes a list of embeddings to be combined."""
        super().__init__()

        self.embeddings = embeddings

        # IMPORTANT: add embeddings as torch modules
        for i, embedding in enumerate(embeddings):
            self.add_module("list_embedding_{}".format(i), embedding)

        self.detach: bool = detach
        self.name: str = "Stack"
        self.static_embeddings: bool = True

        self.__embedding_type: str = embeddings[0].embedding_type

        self.__embedding_length: int = 0
        for embedding in embeddings:
            self.__embedding_length += embedding.embedding_length

    def embed(
        self, sentences: Union[Sentence, List[Sentence]], static_embeddings: bool = True
    ):
        # if only one sentence is passed, convert to list of sentence
        if type(sentences) is Sentence:
            sentences = [sentences]

        for embedding in self.embeddings:
            embedding.embed(sentences)

    @property
    def embedding_type(self) -> str:
        return self.__embedding_type

    @property
    def embedding_length(self) -> int:
        return self.__embedding_length

    def _add_embeddings_internal(self, sentences: List[Sentence]) -> List[Sentence]:

        for embedding in self.embeddings:
            embedding._add_embeddings_internal(sentences)

        return sentences

    def __str__(self):
        return f'StackedEmbeddings [{",".join([str(e) for e in self.embeddings])}]'


class WordEmbeddings(TokenEmbeddings):
    """Standard static word embeddings, such as GloVe or FastText."""

    def __init__(self, embeddings: str, field: str = None):
        """
        Initializes classic word embeddings. Constructor downloads required files if not there.
        :param embeddings: one of: 'glove', 'extvec', 'crawl' or two-letter language code or custom
        If you want to use a custom embedding file, just pass the path to the embeddings as embeddings variable.
        """
        self.embeddings = embeddings

        old_base_path = (
            "https://s3.eu-central-1.amazonaws.com/alan-nlp/resources/embeddings/"
        )
        base_path = (
            "https://s3.eu-central-1.amazonaws.com/alan-nlp/resources/embeddings-v0.3/"
        )
        embeddings_path_v4 = (
            "https://s3.eu-central-1.amazonaws.com/alan-nlp/resources/embeddings-v0.4/"
        )
        embeddings_path_v4_1 = "https://s3.eu-central-1.amazonaws.com/alan-nlp/resources/embeddings-v0.4.1/"

        cache_dir = Path("embeddings")

        # GLOVE embeddings
        if embeddings.lower() == "glove" or embeddings.lower() == "en-glove":
            cached_path(f"{old_base_path}glove.gensim.vectors.npy", cache_dir=cache_dir)
            embeddings = cached_path(
                f"{old_base_path}glove.gensim", cache_dir=cache_dir
            )

        # TURIAN embeddings
        elif embeddings.lower() == "turian" or embeddings.lower() == "en-turian":
            cached_path(
                f"{embeddings_path_v4_1}turian.vectors.npy", cache_dir=cache_dir
            )
            embeddings = cached_path(
                f"{embeddings_path_v4_1}turian", cache_dir=cache_dir
            )

        # KOMNINOS embeddings
        elif embeddings.lower() == "extvec" or embeddings.lower() == "en-extvec":
            cached_path(
                f"{old_base_path}extvec.gensim.vectors.npy", cache_dir=cache_dir
            )
            embeddings = cached_path(
                f"{old_base_path}extvec.gensim", cache_dir=cache_dir
            )

        # FT-CRAWL embeddings
        elif embeddings.lower() == "crawl" or embeddings.lower() == "en-crawl":
            cached_path(
                f"{base_path}en-fasttext-crawl-300d-1M.vectors.npy", cache_dir=cache_dir
            )
            embeddings = cached_path(
                f"{base_path}en-fasttext-crawl-300d-1M", cache_dir=cache_dir
            )

        # FT-CRAWL embeddings
        elif (
            embeddings.lower() == "news"
            or embeddings.lower() == "en-news"
            or embeddings.lower() == "en"
        ):
            cached_path(
                f"{base_path}en-fasttext-news-300d-1M.vectors.npy", cache_dir=cache_dir
            )
            embeddings = cached_path(
                f"{base_path}en-fasttext-news-300d-1M", cache_dir=cache_dir
            )

        # twitter embeddings
        elif embeddings.lower() == "twitter" or embeddings.lower() == "en-twitter":
            cached_path(
                f"{old_base_path}twitter.gensim.vectors.npy", cache_dir=cache_dir
            )
            embeddings = cached_path(
                f"{old_base_path}twitter.gensim", cache_dir=cache_dir
            )

        # two-letter language code wiki embeddings
        elif len(embeddings.lower()) == 2:
            cached_path(
                f"{embeddings_path_v4}{embeddings}-wiki-fasttext-300d-1M.vectors.npy",
                cache_dir=cache_dir,
            )
            embeddings = cached_path(
                f"{embeddings_path_v4}{embeddings}-wiki-fasttext-300d-1M",
                cache_dir=cache_dir,
            )

        # two-letter language code wiki embeddings
        elif len(embeddings.lower()) == 7 and embeddings.endswith("-wiki"):
            cached_path(
                f"{embeddings_path_v4}{embeddings[:2]}-wiki-fasttext-300d-1M.vectors.npy",
                cache_dir=cache_dir,
            )
            embeddings = cached_path(
                f"{embeddings_path_v4}{embeddings[:2]}-wiki-fasttext-300d-1M",
                cache_dir=cache_dir,
            )

        # two-letter language code crawl embeddings
        elif len(embeddings.lower()) == 8 and embeddings.endswith("-crawl"):
            cached_path(
                f"{embeddings_path_v4}{embeddings[:2]}-crawl-fasttext-300d-1M.vectors.npy",
                cache_dir=cache_dir,
            )
            embeddings = cached_path(
                f"{embeddings_path_v4}{embeddings[:2]}-crawl-fasttext-300d-1M",
                cache_dir=cache_dir,
            )

        elif not Path(embeddings).exists():
            raise ValueError(
                f'The given embeddings "{embeddings}" is not available or is not a valid path.'
            )

        self.name: str = str(embeddings)
        self.static_embeddings = True

        if str(embeddings).endswith(".bin"):
            self.precomputed_word_embeddings = gensim.models.KeyedVectors.load_word2vec_format(
                str(embeddings), binary=True
            )
        else:
            self.precomputed_word_embeddings = gensim.models.KeyedVectors.load(
                str(embeddings)
            )

        self.field = field

        self.__embedding_length: int = self.precomputed_word_embeddings.vector_size
        super().__init__()

    @property
    def embedding_length(self) -> int:
        return self.__embedding_length

    def _add_embeddings_internal(self, sentences: List[Sentence]) -> List[Sentence]:

        for i, sentence in enumerate(sentences):

            for token, token_idx in zip(sentence.tokens, range(len(sentence.tokens))):

                if "field" not in self.__dict__ or self.field is None:
                    word = token.text
                else:
                    word = token.get_tag(self.field).value

                if word in self.precomputed_word_embeddings:
                    word_embedding = self.precomputed_word_embeddings[word]
                elif word.lower() in self.precomputed_word_embeddings:
                    word_embedding = self.precomputed_word_embeddings[word.lower()]
                elif (
                    re.sub(r"\d", "#", word.lower()) in self.precomputed_word_embeddings
                ):
                    word_embedding = self.precomputed_word_embeddings[
                        re.sub(r"\d", "#", word.lower())
                    ]
                elif (
                    re.sub(r"\d", "0", word.lower()) in self.precomputed_word_embeddings
                ):
                    word_embedding = self.precomputed_word_embeddings[
                        re.sub(r"\d", "0", word.lower())
                    ]
                else:
                    word_embedding = np.zeros(self.embedding_length, dtype="float")

                word_embedding = torch.FloatTensor(word_embedding)

                token.set_embedding(self.name, word_embedding)

        return sentences

    def __str__(self):
        return self.name

    def extra_repr(self):
        return f"'{self.embeddings}'"


class OneHotEmbeddings(TokenEmbeddings):
    """One-hot encoded embeddings."""

    def __init__(
        self,
        corpus=Union[Corpus, List[Sentence]],
        field: str = "text",
        embedding_length: int = 300,
        min_freq: int = 3,
    ):

        super().__init__()
        self.name = "one-hot"
        self.static_embeddings = False
        self.min_freq = min_freq

        tokens = list(map((lambda s: s.tokens), corpus.train))
        tokens = [token for sublist in tokens for token in sublist]

        if field == "text":
            most_common = Counter(list(map((lambda t: t.text), tokens))).most_common()
        else:
            most_common = Counter(
                list(map((lambda t: t.get_tag(field)), tokens))
            ).most_common()

        tokens = []
        for token, freq in most_common:
            if freq < min_freq:
                break
            tokens.append(token)

        self.vocab_dictionary: Dictionary = Dictionary()
        for token in tokens:
            self.vocab_dictionary.add_item(token)

        # max_tokens = 500
        self.__embedding_length = embedding_length

        print(self.vocab_dictionary.idx2item)
        print(f"vocabulary size of {len(self.vocab_dictionary)}")

        # model architecture
        self.embedding_layer = torch.nn.Embedding(
            len(self.vocab_dictionary), self.__embedding_length
        )
        torch.nn.init.xavier_uniform_(self.embedding_layer.weight)

    @property
    def embedding_length(self) -> int:
        return self.__embedding_length

    def _add_embeddings_internal(self, sentences: List[Sentence]) -> List[Sentence]:

        one_hot_sentences = []
        for i, sentence in enumerate(sentences):
            context_idxs = [
                self.vocab_dictionary.get_idx_for_item(t.text) for t in sentence.tokens
            ]

            one_hot_sentences.extend(context_idxs)

        one_hot_sentences = torch.tensor(one_hot_sentences, dtype=torch.long).to(
            flair.device
        )

        embedded = self.embedding_layer.forward(one_hot_sentences)

        index = 0
        for sentence in sentences:
            for token in sentence:
                embedding = embedded[index]
                token.set_embedding(self.name, embedding)
                index += 1

        return sentences

    def __str__(self):
        return self.name

    @property
    def embedding_length(self) -> int:
        return self.__embedding_length

    def extra_repr(self):
        return "min_freq={}".format(self.min_freq)


class BPEmbSerializable(BPEmb):
    def __getstate__(self):
        state = self.__dict__.copy()
        # save the sentence piece model as binary file (not as path which may change)
        state["spm_model_binary"] = open(self.model_file, mode="rb").read()
        state["spm"] = None
        return state

    def __setstate__(self, state):
        from bpemb.util import sentencepiece_load

        model_file = self.model_tpl.format(lang=state["lang"], vs=state["vs"])
        self.__dict__ = state

        # write out the binary sentence piece model into the expected directory
        self.cache_dir: Path = Path(flair.cache_root) / "embeddings"
        if "spm_model_binary" in self.__dict__:
            # if the model was saved as binary and it is not found on disk, write to appropriate path
            if not os.path.exists(self.cache_dir / state["lang"]):
                os.makedirs(self.cache_dir / state["lang"])
            self.model_file = self.cache_dir / model_file
            with open(self.model_file, "wb") as out:
                out.write(self.__dict__["spm_model_binary"])
        else:
            # otherwise, use normal process and potentially trigger another download
            self.model_file = self._load_file(model_file)

        # once the modes if there, load it with sentence piece
        state["spm"] = sentencepiece_load(self.model_file)


class BytePairEmbeddings(TokenEmbeddings):
    def __init__(
        self,
        language: str,
        dim: int = 50,
        syllables: int = 100000,
        cache_dir=Path(flair.cache_root) / "embeddings",
    ):
        """
        Initializes BP embeddings. Constructor downloads required files if not there.
        """

        self.name: str = f"bpe-{language}-{syllables}-{dim}"
        self.static_embeddings = True
        self.embedder = BPEmbSerializable(
            lang=language, vs=syllables, dim=dim, cache_dir=cache_dir
        )

        self.__embedding_length: int = self.embedder.emb.vector_size * 2
        super().__init__()

    @property
    def embedding_length(self) -> int:
        return self.__embedding_length

    def _add_embeddings_internal(self, sentences: List[Sentence]) -> List[Sentence]:

        for i, sentence in enumerate(sentences):

            for token, token_idx in zip(sentence.tokens, range(len(sentence.tokens))):

                if "field" not in self.__dict__ or self.field is None:
                    word = token.text
                else:
                    word = token.get_tag(self.field).value

                if word.strip() == "":
                    # empty words get no embedding
                    token.set_embedding(
                        self.name, torch.zeros(self.embedding_length, dtype=torch.float)
                    )
                else:
                    # all other words get embedded
                    embeddings = self.embedder.embed(word.lower())
                    embedding = np.concatenate(
                        (embeddings[0], embeddings[len(embeddings) - 1])
                    )
                    token.set_embedding(
                        self.name, torch.tensor(embedding, dtype=torch.float)
                    )

        return sentences

    def __str__(self):
        return self.name

    def extra_repr(self):
        return "model={}".format(self.name)


class ELMoEmbeddings(TokenEmbeddings):
    """Contextual word embeddings using word-level LM, as proposed in Peters et al., 2018."""

    def __init__(
        self, model: str = "original", options_file: str = None, weight_file: str = None
    ):
        super().__init__()

        try:
            import allennlp.commands.elmo
        except:
            log.warning("-" * 100)
            log.warning('ATTENTION! The library "allennlp" is not installed!')
            log.warning(
                'To use ELMoEmbeddings, please first install with "pip install allennlp"'
            )
            log.warning("-" * 100)
            pass

        self.name = "elmo-" + model
        self.static_embeddings = True

        if not options_file or not weight_file:
            # the default model for ELMo is the 'original' model, which is very large
            options_file = allennlp.commands.elmo.DEFAULT_OPTIONS_FILE
            weight_file = allennlp.commands.elmo.DEFAULT_WEIGHT_FILE
            # alternatively, a small, medium or portuguese model can be selected by passing the appropriate mode name
            if model == "small":
                options_file = "https://s3-us-west-2.amazonaws.com/allennlp/models/elmo/2x1024_128_2048cnn_1xhighway/elmo_2x1024_128_2048cnn_1xhighway_options.json"
                weight_file = "https://s3-us-west-2.amazonaws.com/allennlp/models/elmo/2x1024_128_2048cnn_1xhighway/elmo_2x1024_128_2048cnn_1xhighway_weights.hdf5"
            if model == "medium":
                options_file = "https://s3-us-west-2.amazonaws.com/allennlp/models/elmo/2x2048_256_2048cnn_1xhighway/elmo_2x2048_256_2048cnn_1xhighway_options.json"
                weight_file = "https://s3-us-west-2.amazonaws.com/allennlp/models/elmo/2x2048_256_2048cnn_1xhighway/elmo_2x2048_256_2048cnn_1xhighway_weights.hdf5"
            if model == "pt" or model == "portuguese":
                options_file = "https://s3-us-west-2.amazonaws.com/allennlp/models/elmo/contributed/pt/elmo_pt_options.json"
                weight_file = "https://s3-us-west-2.amazonaws.com/allennlp/models/elmo/contributed/pt/elmo_pt_weights.hdf5"
            if model == "pubmed":
                options_file = "https://s3-us-west-2.amazonaws.com/allennlp/models/elmo/contributed/pubmed/elmo_2x4096_512_2048cnn_2xhighway_options.json"
                weight_file = "https://s3-us-west-2.amazonaws.com/allennlp/models/elmo/contributed/pubmed/elmo_2x4096_512_2048cnn_2xhighway_weights_PubMed_only.hdf5"

        # put on Cuda if available
        from flair import device

        cuda_device = 0 if str(device) != "cpu" else -1
        self.ee = allennlp.commands.elmo.ElmoEmbedder(
            options_file=options_file, weight_file=weight_file, cuda_device=cuda_device
        )

        # embed a dummy sentence to determine embedding_length
        dummy_sentence: Sentence = Sentence()
        dummy_sentence.add_token(Token("hello"))
        embedded_dummy = self.embed(dummy_sentence)
        self.__embedding_length: int = len(
            embedded_dummy[0].get_token(1).get_embedding()
        )

    @property
    def embedding_length(self) -> int:
        return self.__embedding_length

    def _add_embeddings_internal(self, sentences: List[Sentence]) -> List[Sentence]:

        sentence_words: List[List[str]] = []
        for sentence in sentences:
            sentence_words.append([token.text for token in sentence])

        embeddings = self.ee.embed_batch(sentence_words)

        for i, sentence in enumerate(sentences):

            sentence_embeddings = embeddings[i]

            for token, token_idx in zip(sentence.tokens, range(len(sentence.tokens))):
                word_embedding = torch.cat(
                    [
                        torch.FloatTensor(sentence_embeddings[0, token_idx, :]),
                        torch.FloatTensor(sentence_embeddings[1, token_idx, :]),
                        torch.FloatTensor(sentence_embeddings[2, token_idx, :]),
                    ],
                    0,
                )

                token.set_embedding(self.name, word_embedding)

        return sentences

    def extra_repr(self):
        return "model={}".format(self.name)

    def __str__(self):
        return self.name


class ELMoTransformerEmbeddings(TokenEmbeddings):
    """Contextual word embeddings using word-level Transformer-based LM, as proposed in Peters et al., 2018."""

    def __init__(self, model_file: str):
        super().__init__()

        try:
            from allennlp.modules.token_embedders.bidirectional_language_model_token_embedder import (
                BidirectionalLanguageModelTokenEmbedder,
            )
            from allennlp.data.token_indexers.elmo_indexer import (
                ELMoTokenCharactersIndexer,
            )
        except:
            log.warning("-" * 100)
            log.warning('ATTENTION! The library "allennlp" is not installed!')
            log.warning(
                "To use ELMoTransformerEmbeddings, please first install a recent version from https://github.com/allenai/allennlp"
            )
            log.warning("-" * 100)
            pass

        self.name = "elmo-transformer"
        self.static_embeddings = True
        self.lm_embedder = BidirectionalLanguageModelTokenEmbedder(
            archive_file=model_file,
            dropout=0.2,
            bos_eos_tokens=("<S>", "</S>"),
            remove_bos_eos=True,
            requires_grad=False,
        )
        self.lm_embedder = self.lm_embedder.to(device=flair.device)
        self.vocab = self.lm_embedder._lm.vocab
        self.indexer = ELMoTokenCharactersIndexer()

        # embed a dummy sentence to determine embedding_length
        dummy_sentence: Sentence = Sentence()
        dummy_sentence.add_token(Token("hello"))
        embedded_dummy = self.embed(dummy_sentence)
        self.__embedding_length: int = len(
            embedded_dummy[0].get_token(1).get_embedding()
        )

    @property
    def embedding_length(self) -> int:
        return self.__embedding_length

    def _add_embeddings_internal(self, sentences: List[Sentence]) -> List[Sentence]:
        # Avoid conflicts with flair's Token class
        import allennlp.data.tokenizers.token as allen_nlp_token

        indexer = self.indexer
        vocab = self.vocab

        for sentence in sentences:
            character_indices = indexer.tokens_to_indices(
                [allen_nlp_token.Token(token.text) for token in sentence], vocab, "elmo"
            )["elmo"]

            indices_tensor = torch.LongTensor([character_indices])
            indices_tensor = indices_tensor.to(device=flair.device)
            embeddings = self.lm_embedder(indices_tensor)[0].detach().cpu().numpy()

            for token, token_idx in zip(sentence.tokens, range(len(sentence.tokens))):
                embedding = embeddings[token_idx]
                word_embedding = torch.FloatTensor(embedding)
                token.set_embedding(self.name, word_embedding)

        return sentences

    def extra_repr(self):
        return "model={}".format(self.name)

    def __str__(self):
        return self.name


class TransformerXLEmbeddings(TokenEmbeddings):
    def __init__(self, model: str = "transfo-xl-wt103"):
        """Transformer-XL embeddings, as proposed in Dai et al., 2019.
        :param model: name of Transformer-XL model
        """
        super().__init__()

        if model not in TRANSFORMER_XL_PRETRAINED_MODEL_ARCHIVE_MAP.keys():
            raise ValueError("Provided Transformer-XL model is not available.")

        self.tokenizer = TransfoXLTokenizer.from_pretrained(model)
        self.model = TransfoXLModel.from_pretrained(model)
        self.name = model
        self.static_embeddings = True

        dummy_sentence: Sentence = Sentence()
        dummy_sentence.add_token(Token("hello"))
        embedded_dummy = self.embed(dummy_sentence)
        self.__embedding_length: int = len(
            embedded_dummy[0].get_token(1).get_embedding()
        )

    @property
    def embedding_length(self) -> int:
        return self.__embedding_length

    def _add_embeddings_internal(self, sentences: List[Sentence]) -> List[Sentence]:
        self.model.to(flair.device)
        self.model.eval()

        with torch.no_grad():
            for sentence in sentences:
                token_strings = [token.text for token in sentence.tokens]
                indexed_tokens = self.tokenizer.convert_tokens_to_ids(token_strings)

                tokens_tensor = torch.tensor([indexed_tokens])
                tokens_tensor = tokens_tensor.to(flair.device)

                hidden_states, _ = self.model(tokens_tensor)

                for token, token_idx in zip(
                    sentence.tokens, range(len(sentence.tokens))
                ):
                    token.set_embedding(self.name, hidden_states[0][token_idx])

        return sentences

    def extra_repr(self):
        return "model={}".format(self.name)

    def __str__(self):
        return self.name


class OpenAIGPTEmbeddings(TokenEmbeddings):
    def __init__(
        self, model: str = "openai-gpt", pooling_operation: str = "first_last"
    ):
        """OpenAI GPT embeddings, as proposed in Radford et al. 2018.
        :param model: name of OpenAI GPT model
        :param pooling_operation: defines pooling operation for subwords
        """
        super().__init__()

        if model not in OPENAI_GPT_PRETRAINED_MODEL_ARCHIVE_MAP.keys():
            raise ValueError("Provided OpenAI GPT model is not available.")

        self.tokenizer = OpenAIGPTTokenizer.from_pretrained(model)
        self.model = OpenAIGPTModel.from_pretrained(model)
        self.name = model
        self.static_embeddings = True
        self.pooling_operation = pooling_operation

        dummy_sentence: Sentence = Sentence()
        dummy_sentence.add_token(Token("hello"))
        embedded_dummy = self.embed(dummy_sentence)
        self.__embedding_length: int = len(
            embedded_dummy[0].get_token(1).get_embedding()
        )

    @property
    def embedding_length(self) -> int:
        return self.__embedding_length

    def _add_embeddings_internal(self, sentences: List[Sentence]) -> List[Sentence]:
        self.model.to(flair.device)
        self.model.eval()

        with torch.no_grad():
            for sentence in sentences:
                for token in sentence.tokens:
                    token_text = token.text

                    subwords = self.tokenizer.tokenize(token_text)
                    indexed_tokens = self.tokenizer.convert_tokens_to_ids(subwords)
                    tokens_tensor = torch.tensor([indexed_tokens])
                    tokens_tensor = tokens_tensor.to(flair.device)

                    hidden_states = self.model(tokens_tensor)

                    if self.pooling_operation == "first":
                        # Use embedding of first subword
                        token.set_embedding(self.name, hidden_states[0][0])
                    elif self.pooling_operation == "last":
                        last_embedding = hidden_states[0][len(hidden_states[0]) - 1]
                        token.set_embedding(self.name, last_embedding)
                    elif self.pooling_operation == "first_last":
                        # Use embedding of first and last subword
                        first_embedding = hidden_states[0][0]
                        last_embedding = hidden_states[0][len(hidden_states[0]) - 1]
                        final_embedding = torch.cat([first_embedding, last_embedding])
                        token.set_embedding(self.name, final_embedding)
                    else:
                        # Otherwise, use mean over all subwords in token
                        all_embeddings = [
                            embedding.unsqueeze(0) for embedding in hidden_states[0]
                        ]
                        mean = torch.mean(torch.cat(all_embeddings, dim=0), dim=0)
                        token.set_embedding(self.name, mean)

        return sentences

    def extra_repr(self):
        return "model={}".format(self.name)

    def __str__(self):
        return self.name


class CharacterEmbeddings(TokenEmbeddings):
    """Character embeddings of words, as proposed in Lample et al., 2016."""

    def __init__(self, path_to_char_dict: str = None):
        """Uses the default character dictionary if none provided."""

        super().__init__()
        self.name = "Char"
        self.static_embeddings = False

        # use list of common characters if none provided
        if path_to_char_dict is None:
            self.char_dictionary: Dictionary = Dictionary.load("common-chars")
        else:
            self.char_dictionary: Dictionary = Dictionary.load_from_file(
                path_to_char_dict
            )

        self.char_embedding_dim: int = 25
        self.hidden_size_char: int = 25
        self.char_embedding = torch.nn.Embedding(
            len(self.char_dictionary.item2idx), self.char_embedding_dim
        )
        self.char_rnn = torch.nn.LSTM(
            self.char_embedding_dim,
            self.hidden_size_char,
            num_layers=1,
            bidirectional=True,
        )

        self.__embedding_length = self.char_embedding_dim * 2

        self.to(flair.device)

    @property
    def embedding_length(self) -> int:
        return self.__embedding_length

    def _add_embeddings_internal(self, sentences: List[Sentence]):

        for sentence in sentences:

            tokens_char_indices = []

            # translate words in sentence into ints using dictionary
            for token in sentence.tokens:
                char_indices = [
                    self.char_dictionary.get_idx_for_item(char) for char in token.text
                ]
                tokens_char_indices.append(char_indices)

            # sort words by length, for batching and masking
            tokens_sorted_by_length = sorted(
                tokens_char_indices, key=lambda p: len(p), reverse=True
            )
            d = {}
            for i, ci in enumerate(tokens_char_indices):
                for j, cj in enumerate(tokens_sorted_by_length):
                    if ci == cj:
                        d[j] = i
                        continue
            chars2_length = [len(c) for c in tokens_sorted_by_length]
            longest_token_in_sentence = max(chars2_length)
            tokens_mask = torch.zeros(
                (len(tokens_sorted_by_length), longest_token_in_sentence),
                dtype=torch.long,
                device=flair.device,
            )

            for i, c in enumerate(tokens_sorted_by_length):
                tokens_mask[i, : chars2_length[i]] = torch.tensor(
                    c, dtype=torch.long, device=flair.device
                )

            # chars for rnn processing
            chars = tokens_mask

            character_embeddings = self.char_embedding(chars).transpose(0, 1)

            packed = torch.nn.utils.rnn.pack_padded_sequence(
                character_embeddings, chars2_length
            )

            lstm_out, self.hidden = self.char_rnn(packed)

            outputs, output_lengths = torch.nn.utils.rnn.pad_packed_sequence(lstm_out)
            outputs = outputs.transpose(0, 1)
            chars_embeds_temp = torch.zeros(
                (outputs.size(0), outputs.size(2)),
                dtype=torch.float,
                device=flair.device,
            )
            for i, index in enumerate(output_lengths):
                chars_embeds_temp[i] = outputs[i, index - 1]
            character_embeddings = chars_embeds_temp.clone()
            for i in range(character_embeddings.size(0)):
                character_embeddings[d[i]] = chars_embeds_temp[i]

            for token_number, token in enumerate(sentence.tokens):
                token.set_embedding(self.name, character_embeddings[token_number])

    def __str__(self):
        return self.name


class FlairEmbeddings(TokenEmbeddings):
    """Contextual string embeddings of words, as proposed in Akbik et al., 2018."""

    def __init__(
        self,
        model: str,
        use_cache: bool = False,
        cache_directory: Path = None,
        chars_per_chunk: int = 512,
    ):
        """
        initializes contextual string embeddings using a character-level language model.
        :param model: model string, one of 'news-forward', 'news-backward', 'news-forward-fast', 'news-backward-fast',
                'mix-forward', 'mix-backward', 'german-forward', 'german-backward', 'polish-backward', 'polish-forward'
                depending on which character language model is desired.
        :param use_cache: if set to False, will not write embeddings to file for later retrieval. this saves disk space but will
                not allow re-use of once computed embeddings that do not fit into memory
        :param cache_directory: if cache_directory is not set, the cache will be written to ~/.flair/embeddings. otherwise the cache
                is written to the provided directory.
        :param  chars_per_chunk: max number of chars per rnn pass to control speed/memory tradeoff. Higher means faster but requires
                more memory. Lower means slower but less memory.
        """
        super().__init__()

        cache_dir = Path("embeddings")

        aws_path: str = "https://s3.eu-central-1.amazonaws.com/alan-nlp/resources"

        self.PRETRAINED_MODEL_ARCHIVE_MAP = {
            # multilingual models
            "multi-forward": f"{aws_path}/embeddings-v0.4/lm-multi-forward-v0.1.pt",
            "multi-backward": f"{aws_path}/embeddings-v0.4/lm-multi-backward-v0.1.pt",
            "multi-forward-fast": f"{aws_path}/embeddings-v0.4/lm-multi-forward-fast-v0.1.pt",
            "multi-backward-fast": f"{aws_path}/embeddings-v0.4/lm-multi-backward-fast-v0.1.pt",
            # English models
            "news-forward": f"{aws_path}/embeddings-v0.4.1/big-news-forward--h2048-l1-d0.05-lr30-0.25-20/news-forward-0.4.1.pt",
            "news-backward": f"{aws_path}/embeddings-v0.4.1/big-news-backward--h2048-l1-d0.05-lr30-0.25-20/news-backward-0.4.1.pt",
            "news-forward-fast": f"{aws_path}/embeddings/lm-news-english-forward-1024-v0.2rc.pt",
            "news-backward-fast": f"{aws_path}/embeddings/lm-news-english-backward-1024-v0.2rc.pt",
            "mix-forward": f"{aws_path}/embeddings/lm-mix-english-forward-v0.2rc.pt",
            "mix-backward": f"{aws_path}/embeddings/lm-mix-english-backward-v0.2rc.pt",
            # Arabic
            "ar-forward": f"{aws_path}/embeddings-stefan-it/lm-ar-opus-large-forward-v0.1.pt",
            "ar-backward": f"{aws_path}/embeddings-stefan-it/lm-ar-opus-large-backward-v0.1.pt",
            # Bulgarian
            "bg-forward-fast": f"{aws_path}/embeddings-v0.3/lm-bg-small-forward-v0.1.pt",
            "bg-backward-fast": f"{aws_path}/embeddings-v0.3/lm-bg-small-backward-v0.1.pt",
            "bg-forward": f"{aws_path}/embeddings-stefan-it/lm-bg-opus-large-forward-v0.1.pt",
            "bg-backward": f"{aws_path}/embeddings-stefan-it/lm-bg-opus-large-backward-v0.1.pt",
            # Czech
            "cs-forward": f"{aws_path}/embeddings-stefan-it/lm-cs-opus-large-forward-v0.1.pt",
            "cs-backward": f"{aws_path}/embeddings-stefan-it/lm-cs-opus-large-backward-v0.1.pt",
            "cs-v0-forward": f"{aws_path}/embeddings-v0.4/lm-cs-large-forward-v0.1.pt",
            "cs-v0-backward": f"{aws_path}/embeddings-v0.4/lm-cs-large-backward-v0.1.pt",
            # Danish
            "da-forward": f"{aws_path}/embeddings-stefan-it/lm-da-opus-large-forward-v0.1.pt",
            "da-backward": f"{aws_path}/embeddings-stefan-it/lm-da-opus-large-backward-v0.1.pt",
            # German
            "de-forward": f"{aws_path}/embeddings/lm-mix-german-forward-v0.2rc.pt",
            "de-backward": f"{aws_path}/embeddings/lm-mix-german-backward-v0.2rc.pt",
            "de-historic-ha-forward": f"{aws_path}/embeddings-stefan-it/lm-historic-hamburger-anzeiger-forward-v0.1.pt",
            "de-historic-ha-backward": f"{aws_path}/embeddings-stefan-it/lm-historic-hamburger-anzeiger-backward-v0.1.pt",
            "de-historic-wz-forward": f"{aws_path}/embeddings-stefan-it/lm-historic-wiener-zeitung-forward-v0.1.pt",
            "de-historic-wz-backward": f"{aws_path}/embeddings-stefan-it/lm-historic-wiener-zeitung-backward-v0.1.pt",
            # Spanish
            "es-forward": f"{aws_path}/embeddings-v0.4/language_model_es_forward_long/lm-es-forward.pt",
            "es-backward": f"{aws_path}/embeddings-v0.4/language_model_es_backward_long/lm-es-backward.pt",
            "es-forward-fast": f"{aws_path}/embeddings-v0.4/language_model_es_forward/lm-es-forward-fast.pt",
            "es-backward-fast": f"{aws_path}/embeddings-v0.4/language_model_es_backward/lm-es-backward-fast.pt",
            # Basque
            "eu-forward": f"{aws_path}/embeddings-stefan-it/lm-eu-opus-large-forward-v0.1.pt",
            "eu-backward": f"{aws_path}/embeddings-stefan-it/lm-eu-opus-large-backward-v0.1.pt",
            "eu-v0-forward": f"{aws_path}/embeddings-v0.4/lm-eu-large-forward-v0.1.pt",
            "eu-v0-backward": f"{aws_path}/embeddings-v0.4/lm-eu-large-backward-v0.1.pt",
            # Farsi
            "fa-forward": f"{aws_path}/embeddings-stefan-it/lm-fa-opus-large-forward-v0.1.pt",
            "fa-backward": f"{aws_path}/embeddings-stefan-it/lm-fa-opus-large-backward-v0.1.pt",
            # Finnish
            "fi-forward": f"{aws_path}/embeddings-stefan-it/lm-fi-opus-large-forward-v0.1.pt",
            "fi-backward": f"{aws_path}/embeddings-stefan-it/lm-fi-opus-large-backward-v0.1.pt",
            # French
            "fr-forward": f"{aws_path}/embeddings/lm-fr-charlm-forward.pt",
            "fr-backward": f"{aws_path}/embeddings/lm-fr-charlm-backward.pt",
            # Hebrew
            "he-forward": f"{aws_path}/embeddings-stefan-it/lm-he-opus-large-forward-v0.1.pt",
            "he-backward": f"{aws_path}/embeddings-stefan-it/lm-he-opus-large-backward-v0.1.pt",
            # Hindi
            "hi-forward": f"{aws_path}/embeddings-stefan-it/lm-hi-opus-large-forward-v0.1.pt",
            "hi-backward": f"{aws_path}/embeddings-stefan-it/lm-hi-opus-large-backward-v0.1.pt",
            # Croatian
            "hr-forward": f"{aws_path}/embeddings-stefan-it/lm-hr-opus-large-forward-v0.1.pt",
            "hr-backward": f"{aws_path}/embeddings-stefan-it/lm-hr-opus-large-backward-v0.1.pt",
            # Indonesian
            "id-forward": f"{aws_path}/embeddings-stefan-it/lm-id-opus-large-forward-v0.1.pt",
            "id-backward": f"{aws_path}/embeddings-stefan-it/lm-id-opus-large-backward-v0.1.pt",
            # Italian
            "it-forward": f"{aws_path}/embeddings-stefan-it/lm-it-opus-large-forward-v0.1.pt",
            "it-backward": f"{aws_path}/embeddings-stefan-it/lm-it-opus-large-backward-v0.1.pt",
            # Japanese
            "ja-forward": f"{aws_path}/embeddings-v0.4.1/lm__char-forward__ja-wikipedia-3GB/japanese-forward.pt",
            "ja-backward": f"{aws_path}/embeddings-v0.4.1/lm__char-backward__ja-wikipedia-3GB/japanese-backward.pt",
            # Dutch
            "nl-forward": f"{aws_path}/embeddings-stefan-it/lm-nl-opus-large-forward-v0.1.pt",
            "nl-backward": f"{aws_path}/embeddings-stefan-it/lm-nl-opus-large-backward-v0.1.pt",
            "nl-v0-forward": f"{aws_path}/embeddings-v0.4/lm-nl-large-forward-v0.1.pt",
            "nl-v0-backward": f"{aws_path}/embeddings-v0.4/lm-nl-large-backward-v0.1.pt",
            # Norwegian
            "no-forward": f"{aws_path}/embeddings-stefan-it/lm-no-opus-large-forward-v0.1.pt",
            "no-backward": f"{aws_path}/embeddings-stefan-it/lm-no-opus-large-backward-v0.1.pt",
            # Polish
            "pl-forward": f"{aws_path}/embeddings/lm-polish-forward-v0.2.pt",
            "pl-backward": f"{aws_path}/embeddings/lm-polish-backward-v0.2.pt",
            "pl-opus-forward": f"{aws_path}/embeddings-stefan-it/lm-pl-opus-large-forward-v0.1.pt",
            "pl-opus-backward": f"{aws_path}/embeddings-stefan-it/lm-pl-opus-large-backward-v0.1.pt",
            # Portuguese
            "pt-forward": f"{aws_path}/embeddings-v0.4/lm-pt-forward.pt",
            "pt-backward": f"{aws_path}/embeddings-v0.4/lm-pt-backward.pt",
            # Pubmed
            "pubmed-forward": f"{aws_path}/embeddings-v0.4.1/pubmed-2015-fw-lm.pt",
            "pubmed-backward": f"{aws_path}/embeddings-v0.4.1/pubmed-2015-bw-lm.pt",
            # Slovenian
            "sl-forward": f"{aws_path}/embeddings-stefan-it/lm-sl-opus-large-forward-v0.1.pt",
            "sl-backward": f"{aws_path}/embeddings-stefan-it/lm-sl-opus-large-backward-v0.1.pt",
            "sl-v0-forward": f"{aws_path}/embeddings-v0.3/lm-sl-large-forward-v0.1.pt",
<<<<<<< HEAD
            "sl-v0-backward": f"{aws_path}/embeddings-v0.3/lm-sl-large-forward-v0.1.pt",
=======
            "sl-v0-backward": f"{aws_path}/embeddings-v0.3/lm-sl-large-backward-v0.1.pt",
>>>>>>> bf86474c
            # Swedish
            "sv-forward": f"{aws_path}/embeddings-stefan-it/lm-sv-opus-large-forward-v0.1.pt",
            "sv-backward": f"{aws_path}/embeddings-stefan-it/lm-sv-opus-large-backward-v0.1.pt",
            "sv-v0-forward": f"{aws_path}/embeddings-v0.4/lm-sv-large-forward-v0.1.pt",
            "sv-v0-backward": f"{aws_path}/embeddings-v0.4/lm-sv-large-backward-v0.1.pt",
        }

        # load model if in pretrained model map
        if model.lower() in self.PRETRAINED_MODEL_ARCHIVE_MAP:
            base_path = self.PRETRAINED_MODEL_ARCHIVE_MAP[model.lower()]
            model = cached_path(base_path, cache_dir=cache_dir)

        elif replace_with_language_code(model) in self.PRETRAINED_MODEL_ARCHIVE_MAP:
            base_path = self.PRETRAINED_MODEL_ARCHIVE_MAP[
                replace_with_language_code(model)
            ]
            model = cached_path(base_path, cache_dir=cache_dir)

        elif not Path(model).exists():
            raise ValueError(
                f'The given model "{model}" is not available or is not a valid path.'
            )

        self.name = str(model)
        self.static_embeddings = True

        from flair.models import LanguageModel

        self.lm = LanguageModel.load_language_model(model)

        self.is_forward_lm: bool = self.lm.is_forward_lm
        self.chars_per_chunk: int = chars_per_chunk

        # initialize cache if use_cache set
        self.cache = None
        if use_cache:
            cache_path = (
                Path(f"{self.name}-tmp-cache.sqllite")
                if not cache_directory
                else cache_directory / f"{self.name}-tmp-cache.sqllite"
            )
            from sqlitedict import SqliteDict

            self.cache = SqliteDict(str(cache_path), autocommit=True)

        # embed a dummy sentence to determine embedding_length
        dummy_sentence: Sentence = Sentence()
        dummy_sentence.add_token(Token("hello"))
        embedded_dummy = self.embed(dummy_sentence)
        self.__embedding_length: int = len(
            embedded_dummy[0].get_token(1).get_embedding()
        )

        # set to eval mode
        self.eval()

    def train(self, mode=True):
        pass

    def __getstate__(self):
        # Copy the object's state from self.__dict__ which contains
        # all our instance attributes. Always use the dict.copy()
        # method to avoid modifying the original state.
        state = self.__dict__.copy()
        # Remove the unpicklable entries.
        state["cache"] = None
        return state

    @property
    def embedding_length(self) -> int:
        return self.__embedding_length

    def _add_embeddings_internal(self, sentences: List[Sentence]) -> List[Sentence]:

        # make compatible with serialized models
        if "chars_per_chunk" not in self.__dict__:
            self.chars_per_chunk = 512

        # if cache is used, try setting embeddings from cache first
        if "cache" in self.__dict__ and self.cache is not None:

            # try populating embeddings from cache
            all_embeddings_retrieved_from_cache: bool = True
            for sentence in sentences:
                key = sentence.to_tokenized_string()
                embeddings = self.cache.get(key)

                if not embeddings:
                    all_embeddings_retrieved_from_cache = False
                    break
                else:
                    for token, embedding in zip(sentence, embeddings):
                        token.set_embedding(self.name, torch.FloatTensor(embedding))

            if all_embeddings_retrieved_from_cache:
                return sentences

        with torch.no_grad():

            # if this is not possible, use LM to generate embedding. First, get text sentences
            text_sentences = [sentence.to_tokenized_string() for sentence in sentences]

            longest_character_sequence_in_batch: int = len(max(text_sentences, key=len))

            # pad strings with whitespaces to longest sentence
            sentences_padded: List[str] = []
            append_padded_sentence = sentences_padded.append

            start_marker = "\n"

            end_marker = " "
            extra_offset = len(start_marker)
            for sentence_text in text_sentences:
                pad_by = longest_character_sequence_in_batch - len(sentence_text)
                if self.is_forward_lm:
                    padded = "{}{}{}{}".format(
                        start_marker, sentence_text, end_marker, pad_by * " "
                    )
                    append_padded_sentence(padded)
                else:
                    padded = "{}{}{}{}".format(
                        start_marker, sentence_text[::-1], end_marker, pad_by * " "
                    )
                    append_padded_sentence(padded)

            # get hidden states from language model
            all_hidden_states_in_lm = self.lm.get_representation(
                sentences_padded, self.chars_per_chunk
            )

            # take first or last hidden states from language model as word representation
            for i, sentence in enumerate(sentences):
                sentence_text = sentence.to_tokenized_string()

                offset_forward: int = extra_offset
                offset_backward: int = len(sentence_text) + extra_offset

                for token in sentence.tokens:

                    offset_forward += len(token.text)

                    if self.is_forward_lm:
                        offset = offset_forward
                    else:
                        offset = offset_backward

                    embedding = all_hidden_states_in_lm[offset, i, :]

                    # if self.tokenized_lm or token.whitespace_after:
                    offset_forward += 1
                    offset_backward -= 1

                    offset_backward -= len(token.text)

                    token.set_embedding(self.name, embedding.clone().detach())

            all_hidden_states_in_lm = None

        if "cache" in self.__dict__ and self.cache is not None:
            for sentence in sentences:
                self.cache[sentence.to_tokenized_string()] = [
                    token._embeddings[self.name].tolist() for token in sentence
                ]

        return sentences

    def __str__(self):
        return self.name


class PooledFlairEmbeddings(TokenEmbeddings):
    def __init__(
        self,
        contextual_embeddings: Union[str, FlairEmbeddings],
        pooling: str = "min",
        only_capitalized: bool = False,
        **kwargs,
    ):

        super().__init__()

        # use the character language model embeddings as basis
        if type(contextual_embeddings) is str:
            self.context_embeddings: FlairEmbeddings = FlairEmbeddings(
                contextual_embeddings, **kwargs
            )
        else:
            self.context_embeddings: FlairEmbeddings = contextual_embeddings

        # length is twice the original character LM embedding length
        self.embedding_length = self.context_embeddings.embedding_length * 2
        self.name = self.context_embeddings.name + "-context"

        # these fields are for the embedding memory
        self.word_embeddings = {}
        self.word_count = {}

        # whether to add only capitalized words to memory (faster runtime and lower memory consumption)
        self.only_capitalized = only_capitalized

        # we re-compute embeddings dynamically at each epoch
        self.static_embeddings = False

        # set the memory method
        self.pooling = pooling
        if pooling == "mean":
            self.aggregate_op = torch.add
        elif pooling == "fade":
            self.aggregate_op = torch.add
        elif pooling == "max":
            self.aggregate_op = torch.max
        elif pooling == "min":
            self.aggregate_op = torch.min

    def train(self, mode=True):
        super().train(mode=mode)
        if mode:
            # memory is wiped each time we do a training run
            print("train mode resetting embeddings")
            self.word_embeddings = {}
            self.word_count = {}

    def _add_embeddings_internal(self, sentences: List[Sentence]) -> List[Sentence]:

        self.context_embeddings.embed(sentences)

        # if we keep a pooling, it needs to be updated continuously
        for sentence in sentences:
            for token in sentence.tokens:

                # update embedding
                local_embedding = token._embeddings[self.context_embeddings.name]
                local_embedding = local_embedding.to(flair.device)

                if token.text[0].isupper() or not self.only_capitalized:

                    if token.text not in self.word_embeddings:
                        self.word_embeddings[token.text] = local_embedding
                        self.word_count[token.text] = 1
                    else:
                        aggregated_embedding = self.aggregate_op(
                            self.word_embeddings[token.text], local_embedding
                        )
                        if self.pooling == "fade":
                            aggregated_embedding /= 2
                        self.word_embeddings[token.text] = aggregated_embedding
                        self.word_count[token.text] += 1

        # add embeddings after updating
        for sentence in sentences:
            for token in sentence.tokens:
                if token.text in self.word_embeddings:
                    base = (
                        self.word_embeddings[token.text] / self.word_count[token.text]
                        if self.pooling == "mean"
                        else self.word_embeddings[token.text]
                    )
                else:
                    base = token._embeddings[self.context_embeddings.name]

                token.set_embedding(self.name, base)

        return sentences

    def embedding_length(self) -> int:
        return self.embedding_length


class BertEmbeddings(TokenEmbeddings):
    def __init__(
        self,
        bert_model_or_path: str = "bert-base-uncased",
        layers: str = "-1,-2,-3,-4",
        pooling_operation: str = "first",
    ):
        """
        Bidirectional transformer embeddings of words, as proposed in Devlin et al., 2018.
        :param bert_model_or_path: name of BERT model ('') or directory path containing custom model, configuration file
        and vocab file (names of three files should be - bert_config.json, pytorch_model.bin/model.chkpt, vocab.txt)
        :param layers: string indicating which layers to take for embedding
        :param pooling_operation: how to get from token piece embeddings to token embedding. Either pool them and take
        the average ('mean') or use first word piece embedding as token embedding ('first)
        """
        super().__init__()

        self.tokenizer = BertTokenizer.from_pretrained(bert_model_or_path)
        self.model = BertModel.from_pretrained(bert_model_or_path)
        self.layer_indexes = [int(x) for x in layers.split(",")]
        self.pooling_operation = pooling_operation
        self.name = str(bert_model_or_path)
        self.static_embeddings = True

    class BertInputFeatures(object):
        """Private helper class for holding BERT-formatted features"""

        def __init__(
            self,
            unique_id,
            tokens,
            input_ids,
            input_mask,
            input_type_ids,
            token_subtoken_count,
        ):
            self.unique_id = unique_id
            self.tokens = tokens
            self.input_ids = input_ids
            self.input_mask = input_mask
            self.input_type_ids = input_type_ids
            self.token_subtoken_count = token_subtoken_count

    def _convert_sentences_to_features(
        self, sentences, max_sequence_length: int
    ) -> [BertInputFeatures]:

        max_sequence_length = max_sequence_length + 2

        features: List[BertEmbeddings.BertInputFeatures] = []
        for (sentence_index, sentence) in enumerate(sentences):

            bert_tokenization: List[str] = []
            token_subtoken_count: Dict[int, int] = {}

            for token in sentence:
                subtokens = self.tokenizer.tokenize(token.text)
                bert_tokenization.extend(subtokens)
                token_subtoken_count[token.idx] = len(subtokens)

            if len(bert_tokenization) > max_sequence_length - 2:
                bert_tokenization = bert_tokenization[0 : (max_sequence_length - 2)]

            tokens = []
            input_type_ids = []
            tokens.append("[CLS]")
            input_type_ids.append(0)
            for token in bert_tokenization:
                tokens.append(token)
                input_type_ids.append(0)
            tokens.append("[SEP]")
            input_type_ids.append(0)

            input_ids = self.tokenizer.convert_tokens_to_ids(tokens)
            # The mask has 1 for real tokens and 0 for padding tokens. Only real
            # tokens are attended to.
            input_mask = [1] * len(input_ids)

            # Zero-pad up to the sequence length.
            while len(input_ids) < max_sequence_length:
                input_ids.append(0)
                input_mask.append(0)
                input_type_ids.append(0)

            features.append(
                BertEmbeddings.BertInputFeatures(
                    unique_id=sentence_index,
                    tokens=tokens,
                    input_ids=input_ids,
                    input_mask=input_mask,
                    input_type_ids=input_type_ids,
                    token_subtoken_count=token_subtoken_count,
                )
            )

        return features

    def _add_embeddings_internal(self, sentences: List[Sentence]) -> List[Sentence]:
        """Add embeddings to all words in a list of sentences. If embeddings are already added,
        updates only if embeddings are non-static."""

        # first, find longest sentence in batch
        longest_sentence_in_batch: int = len(
            max(
                [
                    self.tokenizer.tokenize(sentence.to_tokenized_string())
                    for sentence in sentences
                ],
                key=len,
            )
        )

        # prepare id maps for BERT model
        features = self._convert_sentences_to_features(
            sentences, longest_sentence_in_batch
        )
        all_input_ids = torch.LongTensor([f.input_ids for f in features]).to(
            flair.device
        )
        all_input_masks = torch.LongTensor([f.input_mask for f in features]).to(
            flair.device
        )

        # put encoded batch through BERT model to get all hidden states of all encoder layers
        self.model.to(flair.device)
        self.model.eval()
        all_encoder_layers, _ = self.model(
            all_input_ids, token_type_ids=None, attention_mask=all_input_masks
        )

        with torch.no_grad():

            for sentence_index, sentence in enumerate(sentences):

                feature = features[sentence_index]

                # get aggregated embeddings for each BERT-subtoken in sentence
                subtoken_embeddings = []
                for token_index, _ in enumerate(feature.tokens):
                    all_layers = []
                    for layer_index in self.layer_indexes:
                        layer_output = (
                            all_encoder_layers[int(layer_index)]
                            .detach()
                            .cpu()[sentence_index]
                        )
                        all_layers.append(layer_output[token_index])

                    subtoken_embeddings.append(torch.cat(all_layers))

                # get the current sentence object
                token_idx = 0
                for token in sentence:
                    # add concatenated embedding to sentence
                    token_idx += 1

                    if self.pooling_operation == "first":
                        # use first subword embedding if pooling operation is 'first'
                        token.set_embedding(self.name, subtoken_embeddings[token_idx])
                    else:
                        # otherwise, do a mean over all subwords in token
                        embeddings = subtoken_embeddings[
                            token_idx : token_idx
                            + feature.token_subtoken_count[token.idx]
                        ]
                        embeddings = [
                            embedding.unsqueeze(0) for embedding in embeddings
                        ]
                        mean = torch.mean(torch.cat(embeddings, dim=0), dim=0)
                        token.set_embedding(self.name, mean)

                    token_idx += feature.token_subtoken_count[token.idx] - 1

        return sentences

    @property
    @abstractmethod
    def embedding_length(self) -> int:
        """Returns the length of the embedding vector."""
        return len(self.layer_indexes) * self.model.config.hidden_size


class CharLMEmbeddings(TokenEmbeddings):
    """Contextual string embeddings of words, as proposed in Akbik et al., 2018. """

    @deprecated(version="0.4", reason="Use 'FlairEmbeddings' instead.")
    def __init__(
        self,
        model: str,
        detach: bool = True,
        use_cache: bool = False,
        cache_directory: Path = None,
    ):
        """
        initializes contextual string embeddings using a character-level language model.
        :param model: model string, one of 'news-forward', 'news-backward', 'news-forward-fast', 'news-backward-fast',
                'mix-forward', 'mix-backward', 'german-forward', 'german-backward', 'polish-backward', 'polish-forward'
                depending on which character language model is desired.
        :param detach: if set to False, the gradient will propagate into the language model. this dramatically slows down
                training and often leads to worse results, so not recommended.
        :param use_cache: if set to False, will not write embeddings to file for later retrieval. this saves disk space but will
                not allow re-use of once computed embeddings that do not fit into memory
        :param cache_directory: if cache_directory is not set, the cache will be written to ~/.flair/embeddings. otherwise the cache
                is written to the provided directory.
        """
        super().__init__()

        cache_dir = Path("embeddings")

        # multilingual forward (English, German, French, Italian, Dutch, Polish)
        if model.lower() == "multi-forward":
            base_path = "https://s3.eu-central-1.amazonaws.com/alan-nlp/resources/embeddings-v0.4/lm-multi-forward-v0.1.pt"
            model = cached_path(base_path, cache_dir=cache_dir)
        # multilingual backward  (English, German, French, Italian, Dutch, Polish)
        elif model.lower() == "multi-backward":
            base_path = "https://s3.eu-central-1.amazonaws.com/alan-nlp/resources/embeddings-v0.4/lm-multi-backward-v0.1.pt"
            model = cached_path(base_path, cache_dir=cache_dir)

        # news-english-forward
        elif model.lower() == "news-forward":
            base_path = "https://s3.eu-central-1.amazonaws.com/alan-nlp/resources/embeddings/lm-news-english-forward-v0.2rc.pt"
            model = cached_path(base_path, cache_dir=cache_dir)

        # news-english-backward
        elif model.lower() == "news-backward":
            base_path = "https://s3.eu-central-1.amazonaws.com/alan-nlp/resources/embeddings/lm-news-english-backward-v0.2rc.pt"
            model = cached_path(base_path, cache_dir=cache_dir)

        # news-english-forward
        elif model.lower() == "news-forward-fast":
            base_path = "https://s3.eu-central-1.amazonaws.com/alan-nlp/resources/embeddings/lm-news-english-forward-1024-v0.2rc.pt"
            model = cached_path(base_path, cache_dir=cache_dir)

        # news-english-backward
        elif model.lower() == "news-backward-fast":
            base_path = "https://s3.eu-central-1.amazonaws.com/alan-nlp/resources/embeddings/lm-news-english-backward-1024-v0.2rc.pt"
            model = cached_path(base_path, cache_dir=cache_dir)

        # mix-english-forward
        elif model.lower() == "mix-forward":
            base_path = "https://s3.eu-central-1.amazonaws.com/alan-nlp/resources/embeddings/lm-mix-english-forward-v0.2rc.pt"
            model = cached_path(base_path, cache_dir=cache_dir)

        # mix-english-backward
        elif model.lower() == "mix-backward":
            base_path = "https://s3.eu-central-1.amazonaws.com/alan-nlp/resources/embeddings/lm-mix-english-backward-v0.2rc.pt"
            model = cached_path(base_path, cache_dir=cache_dir)

        # mix-german-forward
        elif model.lower() == "german-forward" or model.lower() == "de-forward":
            base_path = "https://s3.eu-central-1.amazonaws.com/alan-nlp/resources/embeddings/lm-mix-german-forward-v0.2rc.pt"
            model = cached_path(base_path, cache_dir=cache_dir)

        # mix-german-backward
        elif model.lower() == "german-backward" or model.lower() == "de-backward":
            base_path = "https://s3.eu-central-1.amazonaws.com/alan-nlp/resources/embeddings/lm-mix-german-backward-v0.2rc.pt"
            model = cached_path(base_path, cache_dir=cache_dir)

        # common crawl Polish forward
        elif model.lower() == "polish-forward" or model.lower() == "pl-forward":
            base_path = "https://s3.eu-central-1.amazonaws.com/alan-nlp/resources/embeddings/lm-polish-forward-v0.2.pt"
            model = cached_path(base_path, cache_dir=cache_dir)

        # common crawl Polish backward
        elif model.lower() == "polish-backward" or model.lower() == "pl-backward":
            base_path = "https://s3.eu-central-1.amazonaws.com/alan-nlp/resources/embeddings/lm-polish-backward-v0.2.pt"
            model = cached_path(base_path, cache_dir=cache_dir)

        # Slovenian forward
        elif model.lower() == "slovenian-forward" or model.lower() == "sl-forward":
            base_path = "https://s3.eu-central-1.amazonaws.com/alan-nlp/resources/embeddings-v0.3/lm-sl-large-forward-v0.1.pt"
            model = cached_path(base_path, cache_dir=cache_dir)
        # Slovenian backward
        elif model.lower() == "slovenian-backward" or model.lower() == "sl-backward":
            base_path = "https://s3.eu-central-1.amazonaws.com/alan-nlp/resources/embeddings-v0.3/lm-sl-large-backward-v0.1.pt"
            model = cached_path(base_path, cache_dir=cache_dir)

        # Bulgarian forward
        elif model.lower() == "bulgarian-forward" or model.lower() == "bg-forward":
            base_path = "https://s3.eu-central-1.amazonaws.com/alan-nlp/resources/embeddings-v0.3/lm-bg-small-forward-v0.1.pt"
            model = cached_path(base_path, cache_dir=cache_dir)
        # Bulgarian backward
        elif model.lower() == "bulgarian-backward" or model.lower() == "bg-backward":
            base_path = "https://s3.eu-central-1.amazonaws.com/alan-nlp/resources/embeddings-v0.3/lm-bg-small-backward-v0.1.pt"
            model = cached_path(base_path, cache_dir=cache_dir)

        # Dutch forward
        elif model.lower() == "dutch-forward" or model.lower() == "nl-forward":
            base_path = "https://s3.eu-central-1.amazonaws.com/alan-nlp/resources/embeddings-v0.4/lm-nl-large-forward-v0.1.pt"
            model = cached_path(base_path, cache_dir=cache_dir)
        # Dutch backward
        elif model.lower() == "dutch-backward" or model.lower() == "nl-backward":
            base_path = "https://s3.eu-central-1.amazonaws.com/alan-nlp/resources/embeddings-v0.4/lm-nl-large-backward-v0.1.pt"
            model = cached_path(base_path, cache_dir=cache_dir)

        # Swedish forward
        elif model.lower() == "swedish-forward" or model.lower() == "sv-forward":
            base_path = "https://s3.eu-central-1.amazonaws.com/alan-nlp/resources/embeddings-v0.4/lm-sv-large-forward-v0.1.pt"
            model = cached_path(base_path, cache_dir=cache_dir)
        # Swedish backward
        elif model.lower() == "swedish-backward" or model.lower() == "sv-backward":
            base_path = "https://s3.eu-central-1.amazonaws.com/alan-nlp/resources/embeddings-v0.4/lm-sv-large-backward-v0.1.pt"
            model = cached_path(base_path, cache_dir=cache_dir)

        # French forward
        elif model.lower() == "french-forward" or model.lower() == "fr-forward":
            base_path = "https://s3.eu-central-1.amazonaws.com/alan-nlp/resources/embeddings/lm-fr-charlm-forward.pt"
            model = cached_path(base_path, cache_dir=cache_dir)
        # French backward
        elif model.lower() == "french-backward" or model.lower() == "fr-backward":
            base_path = "https://s3.eu-central-1.amazonaws.com/alan-nlp/resources/embeddings/lm-fr-charlm-backward.pt"
            model = cached_path(base_path, cache_dir=cache_dir)

        # Czech forward
        elif model.lower() == "czech-forward" or model.lower() == "cs-forward":
            base_path = "https://s3.eu-central-1.amazonaws.com/alan-nlp/resources/embeddings-v0.4/lm-cs-large-forward-v0.1.pt"
            model = cached_path(base_path, cache_dir=cache_dir)
        # Czech backward
        elif model.lower() == "czech-backward" or model.lower() == "cs-backward":
            base_path = "https://s3.eu-central-1.amazonaws.com/alan-nlp/resources/embeddings-v0.4/lm-cs-large-backward-v0.1.pt"
            model = cached_path(base_path, cache_dir=cache_dir)

        # Portuguese forward
        elif model.lower() == "portuguese-forward" or model.lower() == "pt-forward":
            base_path = "https://s3.eu-central-1.amazonaws.com/alan-nlp/resources/embeddings-v0.4/lm-pt-forward.pt"
            model = cached_path(base_path, cache_dir=cache_dir)
        # Portuguese backward
        elif model.lower() == "portuguese-backward" or model.lower() == "pt-backward":
            base_path = "https://s3.eu-central-1.amazonaws.com/alan-nlp/resources/embeddings-v0.4/lm-pt-backward.pt"
            model = cached_path(base_path, cache_dir=cache_dir)

        elif not Path(model).exists():
            raise ValueError(
                f'The given model "{model}" is not available or is not a valid path.'
            )

        self.name = str(model)
        self.static_embeddings = detach

        from flair.models import LanguageModel

        self.lm = LanguageModel.load_language_model(model)
        self.detach = detach

        self.is_forward_lm: bool = self.lm.is_forward_lm

        # initialize cache if use_cache set
        self.cache = None
        if use_cache:
            cache_path = (
                Path(f"{self.name}-tmp-cache.sqllite")
                if not cache_directory
                else cache_directory / f"{self.name}-tmp-cache.sqllite"
            )
            from sqlitedict import SqliteDict

            self.cache = SqliteDict(str(cache_path), autocommit=True)

        # embed a dummy sentence to determine embedding_length
        dummy_sentence: Sentence = Sentence()
        dummy_sentence.add_token(Token("hello"))
        embedded_dummy = self.embed(dummy_sentence)
        self.__embedding_length: int = len(
            embedded_dummy[0].get_token(1).get_embedding()
        )

        # set to eval mode
        self.eval()

    def train(self, mode=True):
        pass

    def __getstate__(self):
        # Copy the object's state from self.__dict__ which contains
        # all our instance attributes. Always use the dict.copy()
        # method to avoid modifying the original state.
        state = self.__dict__.copy()
        # Remove the unpicklable entries.
        state["cache"] = None
        return state

    @property
    def embedding_length(self) -> int:
        return self.__embedding_length

    def _add_embeddings_internal(self, sentences: List[Sentence]) -> List[Sentence]:

        # if cache is used, try setting embeddings from cache first
        if "cache" in self.__dict__ and self.cache is not None:

            # try populating embeddings from cache
            all_embeddings_retrieved_from_cache: bool = True
            for sentence in sentences:
                key = sentence.to_tokenized_string()
                embeddings = self.cache.get(key)

                if not embeddings:
                    all_embeddings_retrieved_from_cache = False
                    break
                else:
                    for token, embedding in zip(sentence, embeddings):
                        token.set_embedding(self.name, torch.FloatTensor(embedding))

            if all_embeddings_retrieved_from_cache:
                return sentences

        # if this is not possible, use LM to generate embedding. First, get text sentences
        text_sentences = [sentence.to_tokenized_string() for sentence in sentences]

        longest_character_sequence_in_batch: int = len(max(text_sentences, key=len))

        # pad strings with whitespaces to longest sentence
        sentences_padded: List[str] = []
        append_padded_sentence = sentences_padded.append

        end_marker = " "
        extra_offset = 1
        for sentence_text in text_sentences:
            pad_by = longest_character_sequence_in_batch - len(sentence_text)
            if self.is_forward_lm:
                padded = "\n{}{}{}".format(sentence_text, end_marker, pad_by * " ")
                append_padded_sentence(padded)
            else:
                padded = "\n{}{}{}".format(
                    sentence_text[::-1], end_marker, pad_by * " "
                )
                append_padded_sentence(padded)

        # get hidden states from language model
        all_hidden_states_in_lm = self.lm.get_representation(sentences_padded)

        # take first or last hidden states from language model as word representation
        for i, sentence in enumerate(sentences):
            sentence_text = sentence.to_tokenized_string()

            offset_forward: int = extra_offset
            offset_backward: int = len(sentence_text) + extra_offset

            for token in sentence.tokens:

                offset_forward += len(token.text)

                if self.is_forward_lm:
                    offset = offset_forward
                else:
                    offset = offset_backward

                embedding = all_hidden_states_in_lm[offset, i, :]

                # if self.tokenized_lm or token.whitespace_after:
                offset_forward += 1
                offset_backward -= 1

                offset_backward -= len(token.text)

                token.set_embedding(self.name, embedding)

        if "cache" in self.__dict__ and self.cache is not None:
            for sentence in sentences:
                self.cache[sentence.to_tokenized_string()] = [
                    token._embeddings[self.name].tolist() for token in sentence
                ]

        return sentences

    def __str__(self):
        return self.name


class DocumentMeanEmbeddings(DocumentEmbeddings):
    @deprecated(
        version="0.3.1",
        reason="The functionality of this class is moved to 'DocumentPoolEmbeddings'",
    )
    def __init__(self, token_embeddings: List[TokenEmbeddings]):
        """The constructor takes a list of embeddings to be combined."""
        super().__init__()

        self.embeddings: StackedEmbeddings = StackedEmbeddings(
            embeddings=token_embeddings
        )
        self.name: str = "document_mean"

        self.__embedding_length: int = self.embeddings.embedding_length

        self.to(flair.device)

    @property
    def embedding_length(self) -> int:
        return self.__embedding_length

    def embed(self, sentences: Union[List[Sentence], Sentence]):
        """Add embeddings to every sentence in the given list of sentences. If embeddings are already added, updates
        only if embeddings are non-static."""

        everything_embedded: bool = True

        # if only one sentence is passed, convert to list of sentence
        if type(sentences) is Sentence:
            sentences = [sentences]

        for sentence in sentences:
            if self.name not in sentence._embeddings.keys():
                everything_embedded = False

        if not everything_embedded:

            self.embeddings.embed(sentences)

            for sentence in sentences:
                word_embeddings = []
                for token in sentence.tokens:
                    word_embeddings.append(token.get_embedding().unsqueeze(0))

                word_embeddings = torch.cat(word_embeddings, dim=0).to(flair.device)

                mean_embedding = torch.mean(word_embeddings, 0)

                sentence.set_embedding(self.name, mean_embedding)

    def _add_embeddings_internal(self, sentences: List[Sentence]):
        pass


class DocumentPoolEmbeddings(DocumentEmbeddings):
    def __init__(
        self,
        embeddings: List[TokenEmbeddings],
        fine_tune_mode="linear",
        pooling: str = "mean",
    ):
        """The constructor takes a list of embeddings to be combined.
        :param embeddings: a list of token embeddings
        :param pooling: a string which can any value from ['mean', 'max', 'min']
        """
        super().__init__()

        self.embeddings: StackedEmbeddings = StackedEmbeddings(embeddings=embeddings)
        self.__embedding_length = self.embeddings.embedding_length

        # optional fine-tuning on top of embedding layer
        self.fine_tune_mode = fine_tune_mode
        if self.fine_tune_mode in ["nonlinear", "linear"]:
            self.embedding_flex = torch.nn.Linear(
                self.embedding_length, self.embedding_length, bias=False
            )
            self.embedding_flex.weight.data.copy_(torch.eye(self.embedding_length))

        if self.fine_tune_mode in ["nonlinear"]:
            self.embedding_flex_nonlinear = torch.nn.ReLU(self.embedding_length)
            self.embedding_flex_nonlinear_map = torch.nn.Linear(
                self.embedding_length, self.embedding_length
            )

        self.__embedding_length: int = self.embeddings.embedding_length

        self.to(flair.device)

        self.pooling = pooling
        if self.pooling == "mean":
            self.pool_op = torch.mean
        elif pooling == "max":
            self.pool_op = torch.max
        elif pooling == "min":
            self.pool_op = torch.min
        else:
            raise ValueError(f"Pooling operation for {self.mode!r} is not defined")
        self.name: str = f"document_{self.pooling}"

    @property
    def embedding_length(self) -> int:
        return self.__embedding_length

    def embed(self, sentences: Union[List[Sentence], Sentence]):
        """Add embeddings to every sentence in the given list of sentences. If embeddings are already added, updates
        only if embeddings are non-static."""

        # if only one sentence is passed, convert to list of sentence
        if isinstance(sentences, Sentence):
            sentences = [sentences]

        self.embeddings.embed(sentences)

        for sentence in sentences:
            word_embeddings = []
            for token in sentence.tokens:
                word_embeddings.append(token.get_embedding().unsqueeze(0))

            word_embeddings = torch.cat(word_embeddings, dim=0).to(flair.device)

            if self.fine_tune_mode in ["nonlinear", "linear"]:
                word_embeddings = self.embedding_flex(word_embeddings)

            if self.fine_tune_mode in ["nonlinear"]:
                word_embeddings = self.embedding_flex_nonlinear(word_embeddings)
                word_embeddings = self.embedding_flex_nonlinear_map(word_embeddings)

            if self.pooling == "mean":
                pooled_embedding = self.pool_op(word_embeddings, 0)
            else:
                pooled_embedding, _ = self.pool_op(word_embeddings, 0)

            sentence.set_embedding(self.name, pooled_embedding)

    def _add_embeddings_internal(self, sentences: List[Sentence]):
        pass

    def extra_repr(self):
        return f"fine_tune_mode={self.fine_tune_mode}, pooling={self.pooling}"


class DocumentRNNEmbeddings(DocumentEmbeddings):
    def __init__(
        self,
        embeddings: List[TokenEmbeddings],
        hidden_size=128,
        rnn_layers=1,
        reproject_words: bool = True,
        reproject_words_dimension: int = None,
        bidirectional: bool = False,
        dropout: float = 0.5,
        word_dropout: float = 0.0,
        locked_dropout: float = 0.0,
        rnn_type="GRU",
    ):
        """The constructor takes a list of embeddings to be combined.
        :param embeddings: a list of token embeddings
        :param hidden_size: the number of hidden states in the rnn
        :param rnn_layers: the number of layers for the rnn
        :param reproject_words: boolean value, indicating whether to reproject the token embeddings in a separate linear
        layer before putting them into the rnn or not
        :param reproject_words_dimension: output dimension of reprojecting token embeddings. If None the same output
        dimension as before will be taken.
        :param bidirectional: boolean value, indicating whether to use a bidirectional rnn or not
        :param dropout: the dropout value to be used
        :param word_dropout: the word dropout value to be used, if 0.0 word dropout is not used
        :param locked_dropout: the locked dropout value to be used, if 0.0 locked dropout is not used
        :param rnn_type: 'GRU', 'LSTM',  'RNN_TANH' or 'RNN_RELU'
        """
        super().__init__()

        self.embeddings: StackedEmbeddings = StackedEmbeddings(embeddings=embeddings)

        self.rnn_type = rnn_type

        self.reproject_words = reproject_words
        self.bidirectional = bidirectional

        self.length_of_all_token_embeddings: int = self.embeddings.embedding_length

        self.static_embeddings = False

        self.__embedding_length: int = hidden_size
        if self.bidirectional:
            self.__embedding_length *= 4

        self.embeddings_dimension: int = self.length_of_all_token_embeddings
        if self.reproject_words and reproject_words_dimension is not None:
            self.embeddings_dimension = reproject_words_dimension

        # bidirectional RNN on top of embedding layer
        self.word_reprojection_map = torch.nn.Linear(
            self.length_of_all_token_embeddings, self.embeddings_dimension
        )
        self.rnn = torch.nn.RNNBase(
            rnn_type,
            self.embeddings_dimension,
            hidden_size,
            num_layers=rnn_layers,
            bidirectional=self.bidirectional,
        )

        self.name = "document_" + self.rnn._get_name()

        # dropouts
        if locked_dropout > 0.0:
            self.dropout: torch.nn.Module = LockedDropout(locked_dropout)
        else:
            self.dropout = torch.nn.Dropout(dropout)

        self.use_word_dropout: bool = word_dropout > 0.0
        if self.use_word_dropout:
            self.word_dropout = WordDropout(word_dropout)

        torch.nn.init.xavier_uniform_(self.word_reprojection_map.weight)

        self.to(flair.device)

    @property
    def embedding_length(self) -> int:
        return self.__embedding_length

    def embed(self, sentences: Union[List[Sentence], Sentence]):
        """Add embeddings to all sentences in the given list of sentences. If embeddings are already added, update
         only if embeddings are non-static."""

        if type(sentences) is Sentence:
            sentences = [sentences]

        self.rnn.zero_grad()

        sentences.sort(key=lambda x: len(x), reverse=True)

        self.embeddings.embed(sentences)

        # first, sort sentences by number of tokens
        longest_token_sequence_in_batch: int = len(sentences[0])

        all_sentence_tensors = []
        lengths: List[int] = []

        # go through each sentence in batch
        for i, sentence in enumerate(sentences):

            lengths.append(len(sentence.tokens))

            word_embeddings = []

            for token, token_idx in zip(sentence.tokens, range(len(sentence.tokens))):
                word_embeddings.append(token.get_embedding().unsqueeze(0))

            # PADDING: pad shorter sentences out
            for add in range(longest_token_sequence_in_batch - len(sentence.tokens)):
                word_embeddings.append(
                    torch.zeros(
                        self.length_of_all_token_embeddings, dtype=torch.float
                    ).unsqueeze(0)
                )

            word_embeddings_tensor = torch.cat(word_embeddings, 0).to(flair.device)

            sentence_states = word_embeddings_tensor

            # ADD TO SENTENCE LIST: add the representation
            all_sentence_tensors.append(sentence_states.unsqueeze(1))

        # --------------------------------------------------------------------
        # GET REPRESENTATION FOR ENTIRE BATCH
        # --------------------------------------------------------------------
        sentence_tensor = torch.cat(all_sentence_tensors, 1)

        # --------------------------------------------------------------------
        # FF PART
        # --------------------------------------------------------------------
        # use word dropout if set
        if self.use_word_dropout:
            sentence_tensor = self.word_dropout(sentence_tensor)

        if self.reproject_words:
            sentence_tensor = self.word_reprojection_map(sentence_tensor)

        sentence_tensor = self.dropout(sentence_tensor)

        packed = torch.nn.utils.rnn.pack_padded_sequence(sentence_tensor, lengths)

        self.rnn.flatten_parameters()

        rnn_out, hidden = self.rnn(packed)

        outputs, output_lengths = torch.nn.utils.rnn.pad_packed_sequence(rnn_out)

        outputs = self.dropout(outputs)

        # --------------------------------------------------------------------
        # EXTRACT EMBEDDINGS FROM RNN
        # --------------------------------------------------------------------
        for sentence_no, length in enumerate(lengths):
            last_rep = outputs[length - 1, sentence_no]

            embedding = last_rep
            if self.bidirectional:
                first_rep = outputs[0, sentence_no]
                embedding = torch.cat([first_rep, last_rep], 0)

            sentence = sentences[sentence_no]
            sentence.set_embedding(self.name, embedding)

    def _add_embeddings_internal(self, sentences: List[Sentence]):
        pass


@deprecated(
    version="0.4",
    reason="The functionality of this class is moved to 'DocumentRNNEmbeddings'",
)
class DocumentLSTMEmbeddings(DocumentEmbeddings):
    def __init__(
        self,
        embeddings: List[TokenEmbeddings],
        hidden_size=128,
        rnn_layers=1,
        reproject_words: bool = True,
        reproject_words_dimension: int = None,
        bidirectional: bool = False,
        dropout: float = 0.5,
        word_dropout: float = 0.0,
        locked_dropout: float = 0.0,
    ):
        """The constructor takes a list of embeddings to be combined.
        :param embeddings: a list of token embeddings
        :param hidden_size: the number of hidden states in the lstm
        :param rnn_layers: the number of layers for the lstm
        :param reproject_words: boolean value, indicating whether to reproject the token embeddings in a separate linear
        layer before putting them into the lstm or not
        :param reproject_words_dimension: output dimension of reprojecting token embeddings. If None the same output
        dimension as before will be taken.
        :param bidirectional: boolean value, indicating whether to use a bidirectional lstm or not
        :param dropout: the dropout value to be used
        :param word_dropout: the word dropout value to be used, if 0.0 word dropout is not used
        :param locked_dropout: the locked dropout value to be used, if 0.0 locked dropout is not used
        """
        super().__init__()

        self.embeddings: StackedEmbeddings = StackedEmbeddings(embeddings=embeddings)

        self.reproject_words = reproject_words
        self.bidirectional = bidirectional

        self.length_of_all_token_embeddings: int = self.embeddings.embedding_length

        self.name = "document_lstm"
        self.static_embeddings = False

        self.__embedding_length: int = hidden_size
        if self.bidirectional:
            self.__embedding_length *= 4

        self.embeddings_dimension: int = self.length_of_all_token_embeddings
        if self.reproject_words and reproject_words_dimension is not None:
            self.embeddings_dimension = reproject_words_dimension

        # bidirectional LSTM on top of embedding layer
        self.word_reprojection_map = torch.nn.Linear(
            self.length_of_all_token_embeddings, self.embeddings_dimension
        )
        self.rnn = torch.nn.GRU(
            self.embeddings_dimension,
            hidden_size,
            num_layers=rnn_layers,
            bidirectional=self.bidirectional,
        )

        # dropouts
        if locked_dropout > 0.0:
            self.dropout: torch.nn.Module = LockedDropout(locked_dropout)
        else:
            self.dropout = torch.nn.Dropout(dropout)

        self.use_word_dropout: bool = word_dropout > 0.0
        if self.use_word_dropout:
            self.word_dropout = WordDropout(word_dropout)

        torch.nn.init.xavier_uniform_(self.word_reprojection_map.weight)

        self.to(flair.device)

    @property
    def embedding_length(self) -> int:
        return self.__embedding_length

    def embed(self, sentences: Union[List[Sentence], Sentence]):
        """Add embeddings to all sentences in the given list of sentences. If embeddings are already added, update
         only if embeddings are non-static."""

        if type(sentences) is Sentence:
            sentences = [sentences]

        self.rnn.zero_grad()

        sentences.sort(key=lambda x: len(x), reverse=True)

        self.embeddings.embed(sentences)

        # first, sort sentences by number of tokens
        longest_token_sequence_in_batch: int = len(sentences[0])

        all_sentence_tensors = []
        lengths: List[int] = []

        # go through each sentence in batch
        for i, sentence in enumerate(sentences):

            lengths.append(len(sentence.tokens))

            word_embeddings = []

            for token, token_idx in zip(sentence.tokens, range(len(sentence.tokens))):
                word_embeddings.append(token.get_embedding().unsqueeze(0))

            # PADDING: pad shorter sentences out
            for add in range(longest_token_sequence_in_batch - len(sentence.tokens)):
                word_embeddings.append(
                    torch.zeros(
                        self.length_of_all_token_embeddings, dtype=torch.float
                    ).unsqueeze(0)
                )

            word_embeddings_tensor = torch.cat(word_embeddings, 0).to(flair.device)

            sentence_states = word_embeddings_tensor

            # ADD TO SENTENCE LIST: add the representation
            all_sentence_tensors.append(sentence_states.unsqueeze(1))

        # --------------------------------------------------------------------
        # GET REPRESENTATION FOR ENTIRE BATCH
        # --------------------------------------------------------------------
        sentence_tensor = torch.cat(all_sentence_tensors, 1)

        # --------------------------------------------------------------------
        # FF PART
        # --------------------------------------------------------------------
        # use word dropout if set
        if self.use_word_dropout:
            sentence_tensor = self.word_dropout(sentence_tensor)

        if self.reproject_words:
            sentence_tensor = self.word_reprojection_map(sentence_tensor)

        sentence_tensor = self.dropout(sentence_tensor)

        packed = torch.nn.utils.rnn.pack_padded_sequence(sentence_tensor, lengths)

        self.rnn.flatten_parameters()

        lstm_out, hidden = self.rnn(packed)

        outputs, output_lengths = torch.nn.utils.rnn.pad_packed_sequence(lstm_out)

        outputs = self.dropout(outputs)

        # --------------------------------------------------------------------
        # EXTRACT EMBEDDINGS FROM LSTM
        # --------------------------------------------------------------------
        for sentence_no, length in enumerate(lengths):
            last_rep = outputs[length - 1, sentence_no]

            embedding = last_rep
            if self.bidirectional:
                first_rep = outputs[0, sentence_no]
                embedding = torch.cat([first_rep, last_rep], 0)

            sentence = sentences[sentence_no]
            sentence.set_embedding(self.name, embedding)

    def _add_embeddings_internal(self, sentences: List[Sentence]):
        pass


class DocumentLMEmbeddings(DocumentEmbeddings):
    def __init__(self, flair_embeddings: List[FlairEmbeddings], detach: bool = True):
        super().__init__()

        self.embeddings = flair_embeddings
        self.name = "document_lm"

        self.static_embeddings = detach
        self.detach = detach

        self._embedding_length: int = sum(
            embedding.embedding_length for embedding in flair_embeddings
        )

    @property
    def embedding_length(self) -> int:
        return self._embedding_length

    def _add_embeddings_internal(self, sentences: List[Sentence]):
        if type(sentences) is Sentence:
            sentences = [sentences]

        for embedding in self.embeddings:
            embedding.embed(sentences)

            # iterate over sentences
            for sentence in sentences:

                # if its a forward LM, take last state
                if embedding.is_forward_lm:
                    sentence.set_embedding(
                        embedding.name,
                        sentence[len(sentence) - 1]._embeddings[embedding.name],
                    )
                else:
                    sentence.set_embedding(
                        embedding.name, sentence[0]._embeddings[embedding.name]
                    )

        return sentences


class NILCEmbeddings(WordEmbeddings):
    def __init__(self, embeddings: str, model: str = "skip", size: int = 100):
        """
        Initializes portuguese classic word embeddings trained by NILC Lab (http://www.nilc.icmc.usp.br/embeddings).
        Constructor downloads required files if not there.
        :param embeddings: one of: 'fasttext', 'glove', 'wang2vec' or 'word2vec'
        :param model: one of: 'skip' or 'cbow'. This is not applicable to glove.
        :param size: one of: 50, 100, 300, 600 or 1000.
        """

        base_path = "http://143.107.183.175:22980/download.php?file=embeddings/"

        cache_dir = Path("embeddings") / embeddings.lower()

        # GLOVE embeddings
        if embeddings.lower() == "glove":
            cached_path(
                f"{base_path}{embeddings}/{embeddings}_s{size}.zip", cache_dir=cache_dir
            )
            embeddings = cached_path(
                f"{base_path}{embeddings}/{embeddings}_s{size}.zip", cache_dir=cache_dir
            )

        elif embeddings.lower() in ["fasttext", "wang2vec", "word2vec"]:
            cached_path(
                f"{base_path}{embeddings}/{model}_s{size}.zip", cache_dir=cache_dir
            )
            embeddings = cached_path(
                f"{base_path}{embeddings}/{model}_s{size}.zip", cache_dir=cache_dir
            )

        elif not Path(embeddings).exists():
            raise ValueError(
                f'The given embeddings "{embeddings}" is not available or is not a valid path.'
            )

        self.name: str = str(embeddings)
        self.static_embeddings = True

        log.info("Reading embeddings from %s" % embeddings)
        self.precomputed_word_embeddings = gensim.models.KeyedVectors.load_word2vec_format(
            open_inside_zip(str(embeddings), cache_dir=cache_dir)
        )

        self.__embedding_length: int = self.precomputed_word_embeddings.vector_size
        super(TokenEmbeddings, self).__init__()

    @property
    def embedding_length(self) -> int:
        return self.__embedding_length

    def __str__(self):
        return self.name


def replace_with_language_code(string: str):
    string = string.replace("arabic-", "ar-")
    string = string.replace("basque-", "eu-")
    string = string.replace("bulgarian-", "bg-")
    string = string.replace("croatian-", "hr-")
    string = string.replace("czech-", "cs-")
    string = string.replace("danish-", "da-")
    string = string.replace("dutch-", "nl-")
    string = string.replace("farsi-", "fa-")
    string = string.replace("finnish-", "fi-")
    string = string.replace("french-", "fr-")
    string = string.replace("german-", "de-")
    string = string.replace("hebrew-", "he-")
    string = string.replace("hindi-", "hi-")
    string = string.replace("indonesian-", "id-")
    string = string.replace("italian-", "it-")
    string = string.replace("japanese-", "ja-")
    string = string.replace("norwegian-", "no")
    string = string.replace("polish-", "pl-")
    string = string.replace("portuguese-", "pt-")
    string = string.replace("slovenian-", "sl-")
    string = string.replace("spanish-", "es-")
    string = string.replace("swedish-", "sv-")
    return string<|MERGE_RESOLUTION|>--- conflicted
+++ resolved
@@ -1052,11 +1052,7 @@
             "sl-forward": f"{aws_path}/embeddings-stefan-it/lm-sl-opus-large-forward-v0.1.pt",
             "sl-backward": f"{aws_path}/embeddings-stefan-it/lm-sl-opus-large-backward-v0.1.pt",
             "sl-v0-forward": f"{aws_path}/embeddings-v0.3/lm-sl-large-forward-v0.1.pt",
-<<<<<<< HEAD
-            "sl-v0-backward": f"{aws_path}/embeddings-v0.3/lm-sl-large-forward-v0.1.pt",
-=======
             "sl-v0-backward": f"{aws_path}/embeddings-v0.3/lm-sl-large-backward-v0.1.pt",
->>>>>>> bf86474c
             # Swedish
             "sv-forward": f"{aws_path}/embeddings-stefan-it/lm-sv-opus-large-forward-v0.1.pt",
             "sv-backward": f"{aws_path}/embeddings-stefan-it/lm-sv-opus-large-backward-v0.1.pt",
